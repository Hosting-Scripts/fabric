--- conflicted
+++ resolved
@@ -369,7 +369,6 @@
             value = value()
         role_hosts += value
 
-<<<<<<< HEAD
     # make sure hosts is converted to a list to be able to append to the
     # role_hosts list
     hosts = list(hosts)
@@ -387,18 +386,12 @@
     else:
         result_hosts = list(set(hosts + role_hosts))
 
+    # Remove excluded hosts from results as needed
+    for exclude_host in exclude:
+        if exclude_host in result_hosts:
+            result_hosts.remove(exclude_host)
 
     return _clean_hosts(result_hosts)
-=======
-    # deduped combo of hosts and role_hosts
-    merged_list = list(set(_clean_hosts(hosts + role_hosts)))
-    for exclude_host in exclude:
-        if exclude_host in merged_list:
-            merged_list.remove(exclude_host)
-
-    return merged_list
->>>>>>> b825a444
-
 
 def _clean_hosts(host_list):
     """
@@ -406,12 +399,7 @@
     """
     return [host.strip() for host in host_list]
 
-<<<<<<< HEAD
-def get_hosts(command, cli_hosts, cli_roles):
-=======
-
 def get_hosts(command, cli_hosts, cli_roles, cli_exclude_hosts):
->>>>>>> b825a444
     """
     Return the host list the given command should be using.
 
@@ -436,13 +424,7 @@
     # the CLI or from module-level code). This will be the empty list if these
     # have not been set -- which is fine, this method should return an empty
     # list if no hosts have been set anywhere.
-<<<<<<< HEAD
-
-    return _merge(state.env['hosts'], state.env['roles'])
-=======
     return _merge(state.env['hosts'], state.env['roles'], state.env['exclude_hosts'])
->>>>>>> b825a444
-
 
 def update_output_levels(show, hide):
     """
