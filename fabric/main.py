"""
This module contains Fab's `main` method plus related subroutines.

`main` is executed as the command line ``fab`` program and takes care of
parsing options and commands, loading the user settings file, loading a
fabfile, and executing the commands given.

The other callables defined in this module are internal only. Anything useful
to individuals leveraging Fabric as a library, should be kept elsewhere.
"""

from collections import defaultdict
from operator import add, isMappingType
from optparse import OptionParser
import os
import sys
import types

<<<<<<< HEAD
from fabric import api, state  # For checking callables against the API, & easy mocking
from fabric.contrib import console, files, project  # Ditto
from fabric.network import denormalize, disconnect_all
from fabric.state import env_options
from fabric.tasks import Task, execute
from fabric.task_utils import _Dict, crawl
=======
# For checking callables against the API, & easy mocking
from fabric import api, state, colors
from fabric.contrib import console, files, project

from fabric.network import denormalize, interpret_host_string, disconnect_all
from fabric.state import commands, connections, env_options
from fabric.tasks import Task
>>>>>>> c8912bb4
from fabric.utils import abort, indent

# One-time calculation of "all internal callables" to avoid doing this on every
# check of a given fabfile callable (in is_classic_task()).
_modules = [api, project, files, console, colors]
_internals = reduce(lambda x, y: x + filter(callable, vars(y).values()),
    _modules,
    []
)

# Module recursion cache
class _ModuleCache(object):
    """
    Set-like object operating on modules and storing __name__s internally.
    """
    def __init__(self):
        self.cache = set()

    def __contains__(self, value):
        return value.__name__ in self.cache

    def add(self, value):
        return self.cache.add(value.__name__)

    def clear(self):
        return self.cache.clear()

_seen = _ModuleCache()


def load_settings(path):
    """
    Take given file path and return dictionary of any key=value pairs found.

    Usage docs are in docs/usage/fab.rst, in "Settings files."
    """
    if os.path.exists(path):
        comments = lambda s: s and not s.startswith("#")
        settings = filter(comments, open(path, 'r'))
        return dict((k.strip(), v.strip()) for k, _, v in
            [s.partition('=') for s in settings])
    # Handle nonexistent or empty settings file
    return {}


def _is_package(path):
    """
    Is the given path a Python package?
    """
    return (
        os.path.isdir(path)
        and os.path.exists(os.path.join(path, '__init__.py'))
    )


def find_fabfile():
    """
    Attempt to locate a fabfile, either explicitly or by searching parent dirs.

    Usage docs are in docs/usage/fabfiles.rst, in "Fabfile discovery."
    """
    # Obtain env value
    names = [state.env.fabfile]
    # Create .py version if necessary
    if not names[0].endswith('.py'):
        names += [names[0] + '.py']
    # Does the name contain path elements?
    if os.path.dirname(names[0]):
        # If so, expand home-directory markers and test for existence
        for name in names:
            expanded = os.path.expanduser(name)
            if os.path.exists(expanded):
                if name.endswith('.py') or _is_package(expanded):
                    return os.path.abspath(expanded)
    else:
        # Otherwise, start in cwd and work downwards towards filesystem root
        path = '.'
        # Stop before falling off root of filesystem (should be platform
        # agnostic)
        while os.path.split(os.path.abspath(path))[1]:
            for name in names:
                joined = os.path.join(path, name)
                if os.path.exists(joined):
                    if name.endswith('.py') or _is_package(joined):
                        return os.path.abspath(joined)
            path = os.path.join('..', path)
    # Implicit 'return None' if nothing was found


def is_classic_task(tup):
    """
    Takes (name, object) tuple, returns True if it's a non-Fab public callable.
    """
    name, func = tup
    try:
        is_classic = (
            callable(func)
            and (func not in _internals)
            and not name.startswith('_')
        )
    # Handle poorly behaved __eq__ implementations
    except (ValueError, TypeError):
        is_classic = False
    return is_classic


def load_fabfile(path, importer=None):
    """
    Import given fabfile path and return (docstring, callables).

    Specifically, the fabfile's ``__doc__`` attribute (a string) and a
    dictionary of ``{'name': callable}`` containing all callables which pass
    the "is a Fabric task" test.
    """
    if importer is None:
        importer = __import__
    # Get directory and fabfile name
    directory, fabfile = os.path.split(path)
    # If the directory isn't in the PYTHONPATH, add it so our import will work
    added_to_path = False
    index = None
    if directory not in sys.path:
        sys.path.insert(0, directory)
        added_to_path = True
    # If the directory IS in the PYTHONPATH, move it to the front temporarily,
    # otherwise other fabfiles -- like Fabric's own -- may scoop the intended
    # one.
    else:
        i = sys.path.index(directory)
        if i != 0:
            # Store index for later restoration
            index = i
            # Add to front, then remove from original position
            sys.path.insert(0, directory)
            del sys.path[i + 1]
    # Perform the import (trimming off the .py)
    imported = importer(os.path.splitext(fabfile)[0])
    # Remove directory from path if we added it ourselves (just to be neat)
    if added_to_path:
        del sys.path[0]
    # Put back in original index if we moved it
    if index is not None:
        sys.path.insert(index + 1, directory)
        del sys.path[0]

    # Actually load tasks
    docstring, new_style, classic, default = load_tasks_from_module(imported)
    tasks = new_style if state.env.new_style_tasks else classic
    # Clean up after ourselves
    _seen.clear()
    return docstring, tasks, default


def load_tasks_from_module(imported):
    """
    Handles loading all of the tasks for a given `imported` module
    """
    # Obey the use of <module>.__all__ if it is present
    imported_vars = vars(imported)
    if "__all__" in imported_vars:
        imported_vars = [(name, imported_vars[name]) for name in \
                         imported_vars if name in imported_vars["__all__"]]
    else:
        imported_vars = imported_vars.items()
    # Return a two-tuple value.  First is the documentation, second is a
    # dictionary of callables only (and don't include Fab operations or
    # underscored callables)
    new_style, classic, default = extract_tasks(imported_vars)
    return imported.__doc__, new_style, classic, default


def extract_tasks(imported_vars):
    """
    Handle extracting tasks from a given list of variables
    """
    new_style_tasks = _Dict()
    classic_tasks = {}
    default_task = None
    if 'new_style_tasks' not in state.env:
        state.env.new_style_tasks = False
    for tup in imported_vars:
        name, obj = tup
        if is_task_object(obj):
            state.env.new_style_tasks = True
            # Honor instance.name
            new_style_tasks[obj.name] = obj
            # Handle aliasing
            if obj.aliases is not None:
                for alias in obj.aliases:
                    new_style_tasks[alias] = obj
            # Handle defaults
            if obj.is_default:
                default_task = obj
        elif is_classic_task(tup):
            classic_tasks[name] = obj
        elif is_task_module(obj):
            docs, newstyle, classic, default = load_tasks_from_module(obj)
            for task_name, task in newstyle.items():
                if name not in new_style_tasks:
                    new_style_tasks[name] = _Dict()
                new_style_tasks[name][task_name] = task
            if default is not None:
                new_style_tasks[name].default = default
    return new_style_tasks, classic_tasks, default_task


def is_task_module(a):
    """
    Determine if the provided value is a task module
    """
    #return (type(a) is types.ModuleType and
    #        any(map(is_task_object, vars(a).values())))
    if type(a) is types.ModuleType and a not in _seen:
        # Flag module as seen
        _seen.add(a)
        # Signal that we need to check it out
        return True


def is_task_object(a):
    """
    Determine if the provided value is a ``Task`` object.

    This returning True signals that all tasks within the fabfile
    module must be Task objects.
    """
    return isinstance(a, Task) and a.use_task_objects


def parse_options():
    """
    Handle command-line options with optparse.OptionParser.

    Return list of arguments, largely for use in `parse_arguments`.
    """
    #
    # Initialize
    #

    parser = OptionParser(usage="fab [options] <command>[:arg1,arg2=val2,host=foo,hosts='h1;h2',...] ...")

    #
    # Define options that don't become `env` vars (typically ones which cause
    # Fabric to do something other than its normal execution, such as
    # --version)
    #

    # Version number (optparse gives you --version but we have to do it
    # ourselves to get -V too. sigh)
    parser.add_option('-V', '--version',
        action='store_true',
        dest='show_version',
        default=False,
        help="show program's version number and exit"
    )

    # List Fab commands found in loaded fabfiles/source files
    parser.add_option('-l', '--list',
        action='store_true',
        dest='list_commands',
        default=False,
        help="print list of possible commands and exit"
    )

    # Like --list, but text processing friendly
    parser.add_option('--shortlist',
        action='store_true',
        dest='shortlist',
        default=False,
        help="alias for -F short --list"
    )

    # Control behavior of --list
    LIST_FORMAT_OPTIONS = ('short', 'normal', 'nested')
    parser.add_option('-F', '--list-format',
        choices=LIST_FORMAT_OPTIONS,
        default='normal',
        help="formats --list, choices: %s" % ", ".join(LIST_FORMAT_OPTIONS)
    )

    # Display info about a specific command
    parser.add_option('-d', '--display',
        metavar='COMMAND',
        help="print detailed info about a given command and exit"
    )

    #
    # Add in options which are also destined to show up as `env` vars.
    #

    for option in env_options:
        parser.add_option(option)

    #
    # Finalize
    #

    # Return three-tuple of parser + the output from parse_args (opt obj, args)
    opts, args = parser.parse_args()
    return parser, opts, args

def _is_task(name, value):
    """
    Is the object a task as opposed to e.g. a dict or int?
    """
    return is_classic_task((name, value)) or is_task_object(value)

def _sift_tasks(mapping):
    tasks, collections = [], []
    for name, value in mapping.iteritems():
        if _is_task(name, value):
            tasks.append(name)
        elif isMappingType(value):
            collections.append(name)
    tasks = sorted(tasks)
    collections = sorted(collections)
    return tasks, collections

def _task_names(mapping):
    """
    Flatten & sort task names in a breadth-first fashion.

    Tasks are always listed before submodules at the same level, but within
    those two groups, sorting is alphabetical.
    """
    tasks, collections = _sift_tasks(mapping)
    for collection in collections:
        module = mapping[collection]
        if hasattr(module, 'default'):
            tasks.append(collection)
        join = lambda x: ".".join((collection, x))
        tasks.extend(map(join, _task_names(module)))
    return tasks


def _print_docstring(docstrings, name):
    if not docstrings:
        return False
    docstring = crawl(name, state.commands).__doc__
    if type(docstring) in types.StringTypes:
        return docstring


def _normal_list(docstrings=True):
    result = []
    task_names = _task_names(state.commands)
    # Want separator between name, description to be straight col
    max_len = reduce(lambda a, b: max(a, len(b)), task_names, 0)
    sep = '  '
    trail = '...'
    for name in task_names:
        output = None
        docstring = _print_docstring(docstrings, name)
        if docstring:
            lines = filter(None, docstring.splitlines())
            first_line = lines[0].strip()
            # Truncate it if it's longer than N chars
            size = 75 - (max_len + len(sep) + len(trail))
            if len(first_line) > size:
                first_line = first_line[:size] + trail
            output = name.ljust(max_len) + sep + first_line
        # Or nothing (so just the name)
        else:
            output = name
        result.append(indent(output))
    return result


def _nested_list(mapping, level=1):
    result = []
    tasks, collections = _sift_tasks(mapping)
    # Tasks come first
    result.extend(map(lambda x: indent(x, spaces=level * 4), tasks))
    for collection in collections:
        module = mapping[collection]
        # Section/module "header"
        result.append(indent(collection + ":", spaces=level * 4))
        # Recurse
        result.extend(_nested_list(module, level + 1))
    return result

COMMANDS_HEADER = "Available commands"
NESTED_REMINDER = " (remember to call as module.[...].task)"

def list_commands(docstring, format_):
    """
    Print all found commands/tasks, then exit. Invoked with ``-l/--list.``

    If ``docstring`` is non-empty, it will be printed before the task list.

    ``format_`` should conform to the options specified in
    ``LIST_FORMAT_OPTIONS``, e.g. ``"short"``, ``"normal"``.
    """
    # Short-circuit with simple short output
    if format_ == "short":
        return _task_names(state.commands)
    # Otherwise, handle more verbose modes
    result = []
    # Docstring at top, if applicable
    if docstring:
        trailer = "\n" if not docstring.endswith("\n") else ""
        result.append(docstring + trailer)
    header = COMMANDS_HEADER
    if format_ == "nested":
        header += NESTED_REMINDER
    result.append(header + ":\n")
    c = _normal_list() if format_ == "normal" else _nested_list(state.commands)
    result.extend(c)
    return result


def display_command(name):
    """
    Print command function's docstring, then exit. Invoked with -d/--display.
    """
    # Sanity check
    command = crawl(name, state.commands)
    if command is None:
        msg = "Task '%s' does not appear to exist. Valid task names:\n%s"
        abort(msg % (name, "\n".join(_normal_list(False))))
    # Print out nicely presented docstring if found
    if command.__doc__:
        print("Displaying detailed information for task '%s':" % name)
        print('')
        print(indent(command.__doc__, strip=True))
        print('')
    # Or print notice if not
    else:
        print("No detailed information available for task '%s':" % name)
    sys.exit(0)


def _escape_split(sep, argstr):
    """
    Allows for escaping of the separator: e.g. task:arg='foo\, bar'

    It should be noted that the way bash et. al. do command line parsing, those
    single quotes are required.
    """
    escaped_sep = r'\%s' % sep

    if escaped_sep not in argstr:
        return argstr.split(sep)

    before, _, after = argstr.partition(escaped_sep)
    startlist = before.split(sep)  # a regular split is fine here
    unfinished = startlist[-1]
    startlist = startlist[:-1]

    # recurse because there may be more escaped separators
    endlist = _escape_split(sep, after)

    # finish building the escaped value. we use endlist[0] becaue the first
    # part of the string sent in recursion is the rest of the escaped value.
    unfinished += sep + endlist[0]

    return startlist + [unfinished] + endlist[1:]  # put together all the parts


def parse_arguments(arguments):
    """
    Parse string list into list of tuples: command, args, kwargs, hosts, roles.

    See docs/usage/fab.rst, section on "per-task arguments" for details.
    """
    cmds = []
    for cmd in arguments:
        args = []
        kwargs = {}
        hosts = []
        roles = []
        exclude_hosts = []
        if ':' in cmd:
            cmd, argstr = cmd.split(':', 1)
            for pair in _escape_split(',', argstr):
                result = _escape_split('=', pair)
                if len(result) > 1:
                    k, v = result
                    # Catch, interpret host/hosts/role/roles/exclude_hosts
                    # kwargs
                    if k in ['host', 'hosts', 'role', 'roles', 'exclude_hosts']:
                        if k == 'host':
                            hosts = [v.strip()]
                        elif k == 'hosts':
                            hosts = [x.strip() for x in v.split(';')]
                        elif k == 'role':
                            roles = [v.strip()]
                        elif k == 'roles':
                            roles = [x.strip() for x in v.split(';')]
                        elif k == 'exclude_hosts':
                            exclude_hosts = [x.strip() for x in v.split(';')]
                    # Otherwise, record as usual
                    else:
                        kwargs[k] = v
                else:
                    args.append(result[0])
        cmds.append((cmd, args, kwargs, hosts, roles, exclude_hosts))
    return cmds


def parse_remainder(arguments):
    """
    Merge list of "remainder arguments" into a single command string.
    """
    return ' '.join(arguments)


def update_output_levels(show, hide):
    """
    Update state.output values as per given comma-separated list of key names.

    For example, ``update_output_levels(show='debug,warnings')`` is
    functionally equivalent to ``state.output['debug'] = True ;
    state.output['warnings'] = True``. Conversely, anything given to ``hide``
    sets the values to ``False``.
    """
    if show:
        for key in show.split(','):
            state.output[key] = True
    if hide:
        for key in hide.split(','):
            state.output[key] = False


from fabric.tasks import _parallel_tasks


def main():
    """
    Main command-line execution loop.
    """
    try:
        # Parse command line options
        parser, options, arguments = parse_options()

        # Handle regular args vs -- args
        arguments = parser.largs
        remainder_arguments = parser.rargs

        # Update env with any overridden option values
        # NOTE: This needs to remain the first thing that occurs
        # post-parsing, since so many things hinge on the values in env.
        for option in env_options:
            state.env[option.dest] = getattr(options, option.dest)

        # Handle --hosts, --roles, --exclude-hosts (comma separated string =>
        # list)
        for key in ['hosts', 'roles', 'exclude_hosts']:
            if key in state.env and isinstance(state.env[key], basestring):
                state.env[key] = state.env[key].split(',')

        # Handle output control level show/hide
        update_output_levels(show=options.show, hide=options.hide)

        # Handle version number option
        if options.show_version:
            print("Fabric %s" % state.env.version)
            sys.exit(0)

        # Load settings from user settings file, into shared env dict.
        state.env.update(load_settings(state.env.rcfile))

        # Find local fabfile path or abort
        fabfile = find_fabfile()
        if not fabfile and not remainder_arguments:
            abort("""Couldn't find any fabfiles!

Remember that -f can be used to specify fabfile path, and use -h for help.""")

        # Store absolute path to fabfile in case anyone needs it
        state.env.real_fabfile = fabfile

        # Load fabfile (which calls its module-level code, including
        # tweaks to env values) and put its commands in the shared commands
        # dict
        default = None
        if fabfile:
            docstring, callables, default = load_fabfile(fabfile)
            state.commands.update(callables)

        # Handle case where we were called bare, i.e. just "fab", and print
        # a help message.
        actions = (options.list_commands, options.shortlist, options.display,
            arguments, remainder_arguments, default)
        if not any(actions):
            parser.print_help()
            sys.exit(1)

        # Abort if no commands found
        if not state.commands and not remainder_arguments:
            abort("Fabfile didn't contain any commands!")

        # Now that we're settled on a fabfile, inform user.
        if state.output.debug:
            if fabfile:
                print("Using fabfile '%s'" % fabfile)
            else:
                print("No fabfile loaded -- remainder command only")

        # Shortlist is now just an alias for the "short" list format;
        # it overrides use of --list-format if somebody were to specify both
        if options.shortlist:
            options.list_format = 'short'
            options.list_commands = True

        # List available commands
        if options.list_commands:
            print("\n".join(list_commands(docstring, options.list_format)))
            sys.exit(0)

        # Handle show (command-specific help) option
        if options.display:
            display_command(options.display)

        # If user didn't specify any commands to run, show help
        if not (arguments or remainder_arguments or default):
            parser.print_help()
            sys.exit(0)  # Or should it exit with error (1)?

        # Parse arguments into commands to run (plus args/kwargs/hosts)
        commands_to_run = parse_arguments(arguments)

        # Parse remainders into a faux "command" to execute
        remainder_command = parse_remainder(remainder_arguments)

        # Figure out if any specified task names are invalid
        unknown_commands = []
        for tup in commands_to_run:
            if crawl(tup[0], state.commands) is None:
                unknown_commands.append(tup[0])

        # Abort if any unknown commands were specified
        if unknown_commands:
            abort("Command(s) not found:\n%s" \
                % indent(unknown_commands))

        # Generate remainder command and insert into commands, commands_to_run
        if remainder_command:
            r = '<remainder>'
            state.commands[r] = lambda: api.run(remainder_command)
            commands_to_run.append((r, [], {}, [], [], []))

        # Ditto for a default, if found
        if not commands_to_run and default:
            commands_to_run.append((default.name, [], {}, [], [], []))

        if state.output.debug:
            names = ", ".join(x[0] for x in commands_to_run)
            print("Commands to run: %s" % names)

        # At this point all commands must exist, so execute them in order.
        for name, args, kwargs, arg_hosts, arg_roles, arg_exclude_hosts in commands_to_run:
            execute(
                name,
                hosts=arg_hosts,
                roles=arg_roles,
                exclude_hosts=arg_exclude_hosts,
                *args, **kwargs
            )
        # If we got here, no errors occurred, so print a final note.
        if state.output.status:
            print("\nDone.")
    except SystemExit:
        # a number of internal functions might raise this one.
        raise
    except KeyboardInterrupt:
        if state.output.status:
            print >> sys.stderr, "\nStopped."
        sys.exit(1)
    except:
        sys.excepthook(*sys.exc_info())
        # we might leave stale threads if we don't explicitly exit()
        sys.exit(1)
    finally:
        disconnect_all()
    sys.exit(0)<|MERGE_RESOLUTION|>--- conflicted
+++ resolved
@@ -16,22 +16,14 @@
 import sys
 import types
 
-<<<<<<< HEAD
-from fabric import api, state  # For checking callables against the API, & easy mocking
-from fabric.contrib import console, files, project  # Ditto
+# For checking callables against the API, & easy mocking
+from fabric import api, state, colors
+from fabric.contrib import console, files, project
+
 from fabric.network import denormalize, disconnect_all
 from fabric.state import env_options
 from fabric.tasks import Task, execute
 from fabric.task_utils import _Dict, crawl
-=======
-# For checking callables against the API, & easy mocking
-from fabric import api, state, colors
-from fabric.contrib import console, files, project
-
-from fabric.network import denormalize, interpret_host_string, disconnect_all
-from fabric.state import commands, connections, env_options
-from fabric.tasks import Task
->>>>>>> c8912bb4
 from fabric.utils import abort, indent
 
 # One-time calculation of "all internal callables" to avoid doing this on every
