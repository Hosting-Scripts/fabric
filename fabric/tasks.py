--- conflicted
+++ resolved
@@ -1,20 +1,21 @@
 from __future__ import with_statement
 
-from copy import copy
+
 import sys
 
 from fabric import state
-<<<<<<< HEAD
-=======
 from fabric.utils import abort, warn, error
 from fabric.network import to_dict, normalize_to_string, disconnect_all
->>>>>>> 7c9425f7
 from fabric.context_managers import settings
+from fabric.job_queue import JobQueue
+from fabric.task_utils import crawl, merge, parse_kwargs
 from fabric.exceptions import NetworkError
-from fabric.job_queue import JobQueue
-from fabric.network import to_dict
-from fabric.task_utils import crawl, merge, parse_kwargs
-from fabric.utils import abort, warn, error
+
+
+def _get_list(env):
+    def inner(key):
+        return env.get(key, [])
+    return inner
 
 
 class Task(object):
@@ -30,22 +31,12 @@
 
     .. versionadded:: 1.1
     """
+    name = 'undefined'
     use_task_objects = True
+    aliases = None
+    is_default = False
 
     # TODO: make it so that this wraps other decorators as expected
-<<<<<<< HEAD
-    def __init__(self, alias=None, aliases=None, default=False,
-                 *args, **kwargs):
-        self.name = kwargs.get('name', None) or getattr(self, 'name', 'undefined')
-        self.role = 'default'
-        self.aliases = getattr(self, 'aliases', [])
-        if getattr(self, 'alias', None):
-            self.aliases += [self.alias]
-        if aliases is not None:
-            self.aliases += aliases
-        if alias is not None:
-            self.aliases.append(alias)
-=======
     def __init__(self, alias=None, aliases=None, default=False, name=None,
         *args, **kwargs):
         if alias is not None:
@@ -54,15 +45,9 @@
             self.aliases = aliases
         if name is not None:
             self.name = name
->>>>>>> 7c9425f7
         self.is_default = default
-        self.hosts = kwargs.get('hosts', None) or getattr(self, 'hosts', [])
-        self.roles = kwargs.get('roles', None) or getattr(self, 'roles', [])
-
-    def __call__(self, *args, **kwargs):
-        return self.run(*args, **kwargs)
-
-    def run(self, *args, **kwargs):
+
+    def run(self):
         raise NotImplementedError
 
     def get_hosts(self, arg_hosts, arg_roles, arg_exclude_hosts, env=None):
@@ -78,13 +63,15 @@
         if arg_hosts or arg_roles:
             return merge(arg_hosts, arg_roles, arg_exclude_hosts, roledefs)
         # Decorator-specific hosts/roles go next
-        if self.hosts or self.roles:
-            return merge(self.hosts, self.roles, arg_exclude_hosts, roledefs)
+        func_hosts = getattr(self, 'hosts', [])
+        func_roles = getattr(self, 'roles', [])
+        if func_hosts or func_roles:
+            return merge(func_hosts, func_roles, arg_exclude_hosts, roledefs)
         # Finally, the env is checked (which might contain globally set lists
         # from the CLI or from module-level code). This will be the empty list
         # if these have not been set -- which is fine, this method should
         # return an empty list if no hosts have been set anywhere.
-        env_vars = [env.get(k, []) for k in ['hosts', 'roles', 'exclude_hosts']]
+        env_vars = map(_get_list(env), "hosts roles exclude_hosts".split())
         env_vars.append(roledefs)
         return merge(*env_vars)
 
@@ -103,15 +90,7 @@
             print("Parallel tasks now using pool size of %d" % pool_size)
         return pool_size
 
-    def get_role(self, host, arg_hosts, env=None):
-        """Return best guess for role for this task."""
-        if host in arg_hosts or host in self.hosts:
-            return 'default'
-
-<<<<<<< HEAD
-        env = env or {'roledefs': {}}
-        roledefs = env.get('roledefs', {})
-=======
+
 class WrappedCallableTask(Task):
     """
     Wraps a given callable transparently, while marking it as a valid Task.
@@ -142,13 +121,9 @@
 
     def run(self, *args, **kwargs):
         return self.wrapped(*args, **kwargs)
->>>>>>> 7c9425f7
-
-        for role, hosts in roledefs.iteritems():
-            if host in hosts:
-                return role
-        else:
-            return 'default'
+
+    def __getattr__(self, k):
+        return getattr(self.wrapped, k)
 
 
 def requires_parallel(task):
@@ -208,7 +183,7 @@
         raise
 
 
-def _execute(task, host, my_env, args, kwargs, jobs, queue):
+def _execute(task, host, my_env, args, kwargs, jobs, queue, multiprocessing):
     """
     Primary single-host work body of execute()
     """
@@ -216,32 +191,6 @@
     if state.output.running and not hasattr(task, 'return_value'):
         print("[%s] Executing task '%s'" % (host, my_env['command']))
     # Create per-run env with connection settings
-<<<<<<< HEAD
-    local_env = copy(my_env)
-    local_env.update(to_dict(host))
-
-    with settings(**local_env):
-        if jobs is None or queue is None:
-            return task.run(*args, **kwargs)
-        else:
-            import multiprocessing
-
-            # Stuff into Process wrapper
-            kwarg_dict = {
-                'task': task,
-                'args': args,
-                'kwargs': kwargs,
-                'env': copy(state.env),
-                'queue': queue,
-            }
-            kwarg_dict['env'].update({'parallel': True, 'linewise': True})
-
-            job_name = '|'.join([task.role, host])
-            p = multiprocessing.Process(target=parallel_task_target, kwargs=kwarg_dict, name=job_name)
-            # Add to queue
-            jobs.append(p)
-
-=======
     local_env = to_dict(host)
     local_env.update(my_env)
     # Set a few more env flags for parallelism
@@ -296,7 +245,7 @@
     else:
         with settings(**local_env):
             return task.run(*args, **kwargs)
->>>>>>> 7c9425f7
+
 
 def _is_task(task):
     return isinstance(task, Task)
@@ -362,18 +311,11 @@
         my_env['command'] = getattr(task, 'name', dunder_name)
     # Normalize to Task instance if we ended up with a regular callable
     if not _is_task(task):
-        from fabric.decorators import task as task_decorator
-        task = task_decorator(task)
+        task = WrappedCallableTask(task)
     # Filter out hosts/roles kwargs
     new_kwargs, hosts, roles, exclude_hosts = parse_kwargs(kwargs)
     # Set up host list
     my_env['all_hosts'] = task.get_hosts(hosts, roles, exclude_hosts, state.env)
-
-    # No hosts, just run once locally
-    if not my_env['all_hosts']:
-        with settings(**my_env):
-            results['<local-only>'] = task.run(*args, **new_kwargs)
-        return results
 
     parallel = requires_parallel(task)
     if parallel:
@@ -389,56 +331,64 @@
     multiprocessing module cannot be imported (see above
     traceback.) Please make sure the module is installed
     or that the above ImportError is fixed.""")
-
-        # Get max pool size for this task
-        pool_size = task.get_pool_size(my_env['all_hosts'], state.env.pool_size)
-        # Set up job comms queue
-        queue = multiprocessing.Queue()
-        role_limits = state.env.get('role_limits', None)
-        jobs = JobQueue(pool_size, queue, role_limits=role_limits, debug=state.output.debug)
     else:
-        queue = None
-        jobs = None
-
-<<<<<<< HEAD
-    # Attempt to cycle on hosts, skipping if needed
-    for host in my_env['all_hosts']:
-        task.role = task.get_role(host, hosts, state.env)
-        try:
-            results[host] = _execute(task, host, my_env, args, new_kwargs, jobs, queue)
-        except NetworkError, e:
-            results[host] = e
-            # Backwards compat test re: whether to use an exception or
-            # abort
-            if not state.env.use_exceptions_for['network']:
-                func = warn if state.env.skip_bad_hosts else abort
-                error(e.message, func=func, exception=e.wrapped)
-            else:
-                raise
-
-    if jobs:
-=======
+        multiprocessing = None
+
+    # Get pool size for this task
+    pool_size = task.get_pool_size(my_env['all_hosts'], state.env.pool_size)
+    # Set up job queue in case parallel is needed
+    queue = multiprocessing.Queue() if parallel else None
+    jobs = JobQueue(pool_size, queue)
+    if state.output.debug:
+        jobs._debug = True
+
+    # Call on host list
+    if my_env['all_hosts']:
+        # Attempt to cycle on hosts, skipping if needed
+        for host in my_env['all_hosts']:
+            try:
+                results[host] = _execute(
+                    task, host, my_env, args, new_kwargs, jobs, queue,
+                    multiprocessing
+                )
+            except NetworkError, e:
+                results[host] = e
+                # Backwards compat test re: whether to use an exception or
+                # abort
+                if not state.env.use_exceptions_for['network']:
+                    func = warn if state.env.skip_bad_hosts else abort
+                    error(e.message, func=func, exception=e.wrapped)
+                else:
+                    raise
+
             # If requested, clear out connections here and not just at the end.
             if state.env.eagerly_disconnect:
                 disconnect_all()
 
->>>>>>> 7c9425f7
         # If running in parallel, block until job queue is emptied
-        err = "One or more hosts failed while executing task '%s'" % (
-            my_env['command']
-        )
-        jobs.close()
-        # Abort if any children did not exit cleanly (fail-fast).
-        # This prevents Fabric from continuing on to any other tasks.
-        # Otherwise, pull in results from the child run.
-        ran_jobs = jobs.run()
-        for name, d in ran_jobs.iteritems():
-            if d['exit_code'] != 0:
-                if isinstance(d['result'], BaseException):
-                    error(err, exception=d['result'])
-                else:
-                    error(err)
-            results[name] = d['result']
+        if jobs:
+            err = "One or more hosts failed while executing task '%s'" % (
+                my_env['command']
+            )
+            jobs.close()
+            # Abort if any children did not exit cleanly (fail-fast).
+            # This prevents Fabric from continuing on to any other tasks.
+            # Otherwise, pull in results from the child run.
+            ran_jobs = jobs.run()
+            for name, d in ran_jobs.iteritems():
+                if d['exit_code'] != 0:
+                    if isinstance(d['results'], BaseException):
+                        error(err, exception=d['results'])
+                    else:
+                        error(err)
+                results[name] = d['results']
+
+    # Or just run once for local-only
+    else:
+        with settings(**my_env):
+            results['<local-only>'] = task.run(*args, **new_kwargs)
+    # Return what we can from the inner task executions
+
 
     # Return what we can from the inner task executions
     return results