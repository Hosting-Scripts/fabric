--- conflicted
+++ resolved
@@ -309,16 +309,6 @@
             ssh.PasswordRequiredException,
             ssh.SSHException
         ), e:
-<<<<<<< HEAD
-            # For whatever reason, empty password + no ssh key or agent results
-            # in an SSHException instead of an AuthenticationException. Since
-            # it's difficult to do otherwise, we must assume empty password +
-            # SSHException == auth exception. Conversely: if we get
-            # SSHException and there *was* a password -- it is probably
-            # something non auth related, and should be sent upwards.
-            if e.__class__ is ssh.SSHException and password:
-                raise NetworkError(str(e), e)
-=======
             msg = str(e)
             # For whatever reason, empty password + no ssh key or agent
             # results in an SSHException instead of an
@@ -332,8 +322,7 @@
             # guess based on other heuristics.
             if e.__class__ is ssh.SSHException \
                 and (password or msg.startswith('Unknown server')):
-                abort(msg)
->>>>>>> 3ab9c172
+                raise NetworkError(msg, e)
 
             # Otherwise, assume an auth exception, and prompt for new/better
             # password.
