"""
Non-init module for doing convenient * imports from.

Necessary because if we did this in __init__, one would be unable to import
anything else inside the package -- like, say, the version number used in
setup.py -- without triggering loads of most of the code. Which doesn't work so
well when you're using setup.py to install e.g. paramiko!
"""
from fabric.context_managers import cd, hide, settings, show, path, prefix, lcd
<<<<<<< HEAD
from fabric.decorators import hosts, roles, runs_once, ensure_order
=======
from fabric.decorators import hosts, roles, runs_once, with_settings
>>>>>>> 62237f62
from fabric.operations import (require, prompt, put, get, run, sudo, local,
    reboot, open_shell)
from fabric.state import env, output
from fabric.utils import abort, warn, puts, fastprint<|MERGE_RESOLUTION|>--- conflicted
+++ resolved
@@ -7,11 +7,7 @@
 well when you're using setup.py to install e.g. paramiko!
 """
 from fabric.context_managers import cd, hide, settings, show, path, prefix, lcd
-<<<<<<< HEAD
-from fabric.decorators import hosts, roles, runs_once, ensure_order
-=======
-from fabric.decorators import hosts, roles, runs_once, with_settings
->>>>>>> 62237f62
+from fabric.decorators import hosts, roles, runs_once, ensure_order, with_settings
 from fabric.operations import (require, prompt, put, get, run, sudo, local,
     reboot, open_shell)
 from fabric.state import env, output
