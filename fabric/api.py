"""
Non-init module for doing convenient * imports from.

Necessary because if we did this in __init__, one would be unable to import
anything else inside the package -- like, say, the version number used in
setup.py -- without triggering loads of most of the code. Which doesn't work so
well when you're using setup.py to install e.g. ssh!
"""
from fabric.context_managers import (cd, hide, settings, show, path, prefix,
<<<<<<< HEAD
    lcd, quiet, warn_only)
=======
    lcd, quiet, warn_only, remote_tunnel, shell_env)
>>>>>>> 7c9425f7
from fabric.decorators import (hosts, roles, runs_once, with_settings, task,
        serial, parallel)
from fabric.operations import (require, prompt, put, get, run, sudo, local,
    reboot, open_shell)
from fabric.state import env, output
from fabric.utils import abort, warn, puts, fastprint
from fabric.tasks import execute<|MERGE_RESOLUTION|>--- conflicted
+++ resolved
@@ -7,11 +7,7 @@
 well when you're using setup.py to install e.g. ssh!
 """
 from fabric.context_managers import (cd, hide, settings, show, path, prefix,
-<<<<<<< HEAD
-    lcd, quiet, warn_only)
-=======
     lcd, quiet, warn_only, remote_tunnel, shell_env)
->>>>>>> 7c9425f7
 from fabric.decorators import (hosts, roles, runs_once, with_settings, task,
         serial, parallel)
 from fabric.operations import (require, prompt, put, get, run, sudo, local,
