"""
Module providing easy API for working with remote files and folders.
"""

from __future__ import with_statement

import hashlib
import tempfile
import re
import os

from fabric.api import *


def exists(path, use_sudo=False, verbose=False):
    """
    Return True if given path exists on the current remote host.

    If ``use_sudo`` is True, will use `sudo` instead of `run`.

    `exists` will, by default, hide all output (including the run line, stdout,
    stderr and any warning resulting from the file not existing) in order to
    avoid cluttering output. You may specify ``verbose=True`` to change this
    behavior.
    """
    func = use_sudo and sudo or run
    cmd = 'test -e "%s"' % path
    # If verbose, run normally
    if verbose:
        with settings(warn_only=True):
            return not func(cmd).failed
    # Otherwise, be quiet
    with settings(hide('everything'), warn_only=True):
        return not func(cmd).failed


def first(*args, **kwargs):
    """
    Given one or more file paths, returns first one found, or None if none
    exist. May specify ``use_sudo`` which is passed to `exists`.
    """
    for directory in args:
        if not kwargs.get('use_sudo'):
            if exists(directory, sudo=False):
                return directory
        else:
            if exists(directory):
                return directory


def upload_template(filename, destination, context=None, use_jinja=False,
<<<<<<< HEAD
    template_dir=None, use_sudo=False, backup_file=True):
=======
    template_dir=None, use_sudo=False, mirror_local_mode=False, mode=None):
>>>>>>> dcd9564b
    """
    Render and upload a template text file to a remote host.

    ``filename`` should be the path to a text file, which may contain `Python
    string interpolation formatting
    <http://docs.python.org/release/2.5.4/lib/typesseq-strings.html>`_ and will
    be rendered with the given context dictionary ``context`` (if given.)

    Alternately, if ``use_jinja`` is set to True and you have the Jinja2
    templating library available, Jinja will be used to render the template
    instead. Templates will be loaded from the invoking user's current working
    directory by default, or from ``template_dir`` if given.

    The resulting rendered file will be uploaded to the remote file path
    ``destination`` (which should include the desired remote filename.) If the
    destination file already exists, it will be renamed with a ``.bak``
    extension. You can turn this off by ``backup_file=False``.

    By default, the file will be copied to ``destination`` as the logged-in
    user; specify ``use_sudo=True`` to use `sudo` instead.

    In some use cases, it is desirable to force a newly uploaded file to match
    the mode of its local counterpart (such as when uploading executable
    scripts). To do this, specify ``mirror_local_mode=True``.

    Alternately, you may use the ``mode`` kwarg to specify an exact mode, in
    the same vein as ``os.chmod`` or the Unix ``chmod`` command.
    """
    basename = os.path.basename(filename)

    # This temporary file should not be automatically deleted on close, as we
    # need it there to upload it (Windows locks the file for reading while
    # open).
    tempfile_fd, tempfile_name = tempfile.mkstemp()
    output = open(tempfile_name, "w+b")
    # Init
    text = None
    if use_jinja:
        try:
            from jinja2 import Environment, FileSystemLoader
            jenv = Environment(loader=FileSystemLoader(template_dir or '.'))
            text = jenv.get_template(filename).render(**context or {})
        except ImportError, e:
            abort("tried to use Jinja2 but was unable to import: %s" % e)
    else:
        with open(filename) as inputfile:
            text = inputfile.read()
        if context:
            text = text % context
    output.write(text)
    output.close()

    # Back up any original file 
    func = use_sudo and sudo or run
<<<<<<< HEAD
    # Back up any original file (need to do figure out ultimate destination)
    if backup_file:
        to_backup = destination
        with settings(hide('everything'), warn_only=True):
            # Is destination a directory?
            if func('test -f %s' % to_backup).failed:
                # If so, tack on the filename to get "real" destination
                to_backup = destination + '/' + basename
        if exists(to_backup):
            func("cp %s %s.bak" % (to_backup, to_backup))
    # Actually move uploaded template to destination
    func("mv %s %s" % (temp_destination, destination))
=======
    to_backup = destination
    with settings(hide('everything'), warn_only=True):
        # Is destination not an existing, non-directory file?
        if func('test -f %s' % to_backup).failed:
            # If so, tack on the filename to try to get "real" destination
            to_backup = destination + '/' + basename
    if exists(to_backup):
        func("cp %s %s.bak" % (to_backup, to_backup))

    # Upload the file.
    put(tempfile_name, destination, use_sudo, mirror_local_mode, mode)
    os.close(tempfile_fd)
    os.remove(tempfile_name)
>>>>>>> dcd9564b


def sed(filename, before, after, limit='', use_sudo=False, backup='.bak'):
    """
    Run a search-and-replace on ``filename`` with given regex patterns.

    Equivalent to ``sed -i<backup> -r -e "/<limit>/ s/<before>/<after>/g
    <filename>"``.

    For convenience, ``before`` and ``after`` will automatically escape forward
    slashes, single quotes and parentheses for you, so you don't need to
    specify e.g.  ``http:\/\/foo\.com``, instead just using ``http://foo\.com``
    is fine.

    If ``use_sudo`` is True, will use `sudo` instead of `run`.

    `sed` will pass ``shell=False`` to `run`/`sudo`, in order to avoid problems
    with many nested levels of quotes and backslashes.
    """
    func = use_sudo and sudo or run
    # Characters to be escaped in both
    for char in "/'":
        before = before.replace(char, r'\%s' % char)
        after = after.replace(char, r'\%s' % char)
    # Characters to be escaped in replacement only (they're useful in regexen
    # in the 'before' part)
    for char in "()":
        after = after.replace(char, r'\%s' % char)
    if limit:
        limit = r'/%s/ ' % limit
    # Test the OS because of differences between sed versions
    with hide('running', 'stdout'):
        platform = run("uname")
    if platform in ('NetBSD', 'OpenBSD'):
        # Attempt to protect against failures/collisions
        hasher = hashlib.sha1()
        hasher.update(env.host_string)
        hasher.update(filename)
        tmp = "/tmp/%s" % hasher.hexdigest()
        # Use temp file to work around lack of -i
        expr = r"""cp -p %(filename)s %(tmp)s \
&& sed -r -e '%(limit)ss/%(before)s/%(after)s/g' %(filename)s > %(tmp)s \
&& cp -p %(filename)s %(filename)s%(backup)s \
&& mv %(tmp)s %(filename)s"""
        command = expr % locals()
    else:
        expr = r"sed -i%s -r -e '%ss/%s/%s/g' %s"
        command = expr % (backup, limit, before, after, filename)
    return func(command, shell=False)


def uncomment(filename, regex, use_sudo=False, char='#', backup='.bak'):
    """
    Attempt to uncomment all lines in ``filename`` matching ``regex``.

    The default comment delimiter is `#` and may be overridden by the ``char``
    argument.

    This function uses the `sed` function, and will accept the same
    ``use_sudo`` and ``backup`` keyword arguments that `sed` does.

    `uncomment` will remove a single whitespace character following the comment
    character, if it exists, but will preserve all preceding whitespace.  For
    example, ``# foo`` would become ``foo`` (the single space is stripped) but
    ``    # foo`` would become ``    foo`` (the single space is still stripped,
    but the preceding 4 spaces are not.)
    """
    return sed(
        filename,
        before=r'^([[:space:]]*)%s[[:space:]]?' % char,
        after=r'\1',
        limit=regex,
        use_sudo=use_sudo,
        backup=backup
    )


def comment(filename, regex, use_sudo=False, char='#', backup='.bak'):
    """
    Attempt to comment out all lines in ``filename`` matching ``regex``.

    The default commenting character is `#` and may be overridden by the
    ``char`` argument.

    This function uses the `sed` function, and will accept the same
    ``use_sudo`` and ``backup`` keyword arguments that `sed` does.

    `comment` will prepend the comment character to the beginning of the line,
    so that lines end up looking like so::

        this line is uncommented
        #this line is commented
        #   this line is indented and commented

    In other words, comment characters will not "follow" indentation as they
    sometimes do when inserted by hand. Neither will they have a trailing space
    unless you specify e.g. ``char='# '``.

    .. note::

        In order to preserve the line being commented out, this function will
        wrap your ``regex`` argument in parentheses, so you don't need to. It
        will ensure that any preceding/trailing ``^`` or ``$`` characters are
        correctly moved outside the parentheses. For example, calling
        ``comment(filename, r'^foo$')`` will result in a `sed` call with the
        "before" regex of ``r'^(foo)$'`` (and the "after" regex, naturally, of
        ``r'#\\1'``.)
    """
    carot, dollar = '', ''
    if regex.startswith('^'):
        carot = '^'
        regex = regex[1:]
    if regex.endswith('$'):
        dollar = '$'
        regex = regex[:-1]
    regex = "%s(%s)%s" % (carot, regex, dollar)
    return sed(
        filename,
        before=regex,
        after=r'%s\1' % char,
        use_sudo=use_sudo,
        backup=backup
    )


def contains(filename, text, exact=False, use_sudo=False):
    """
    Return True if ``filename`` contains ``text``.

    By default, this function will consider a partial line match (i.e. where
    the given text only makes up part of the line it's on). Specify
    ``exact=True`` to change this behavior so that only a line containing
    exactly ``text`` results in a True return value.

    Double-quotes in either ``text`` or ``filename`` will be automatically
    backslash-escaped in order to behave correctly during the remote shell
    invocation.

    If ``use_sudo`` is True, will use `sudo` instead of `run`.

    .. versionchanged:: 1.0
        Swapped the order of the ``filename`` and ``text`` arguments to be
        consistent with other functions in this module.
    """
    func = use_sudo and sudo or run
    if exact:
        text = "^%s$" % text
    with settings(hide('everything'), warn_only=True):
        return func('egrep "%s" "%s"' % (
            text.replace('"', r'\"'),
            filename.replace('"', r'\"')
        ))


def append(filename, text, use_sudo=False, partial=False, escape=True):
    """
    Append string (or list of strings) ``text`` to ``filename``.

    When a list is given, each string inside is handled independently (but in
    the order given.)

    If ``text`` is already found in ``filename``, the append is not run, and
    None is returned immediately. Otherwise, the given text is appended to the
    end of the given ``filename`` via e.g. ``echo '$text' >> $filename``.

    The test for whether ``text`` already exists defaults to a full line match,
    e.g. ``^<text>$``, as this seems to be the most sensible approach for the
    "append lines to a file" use case. You may override this and force partial
    searching (e.g. ``^<text>``) by specifying ``partial=True``.

    Because ``text`` is single-quoted, single quotes will be transparently
    backslash-escaped. This can be disabled with ``escape=False``.

    If ``use_sudo`` is True, will use `sudo` instead of `run`.

    .. versionchanged:: 0.9.1
        Added the ``partial`` keyword argument.

    .. versionchanged:: 1.0
        Swapped the order of the ``filename`` and ``text`` arguments to be
        consistent with other functions in this module.
    .. versionchanged:: 1.0
        Changed default value of ``partial`` kwarg to be ``False``.
    """
    func = use_sudo and sudo or run
    # Normalize non-list input to be a list
    if isinstance(text, str):
        text = [text]
    for line in text:
        regex = '^' + re.escape(line) + ('' if partial else '$')
        if (exists(filename) and line
            and contains(filename, regex, use_sudo=use_sudo)):
            continue
        line = line.replace("'", r'\'') if escape else line
        func("echo '%s' >> %s" % (line, filename))<|MERGE_RESOLUTION|>--- conflicted
+++ resolved
@@ -49,11 +49,8 @@
 
 
 def upload_template(filename, destination, context=None, use_jinja=False,
-<<<<<<< HEAD
     template_dir=None, use_sudo=False, backup_file=True):
-=======
-    template_dir=None, use_sudo=False, mirror_local_mode=False, mode=None):
->>>>>>> dcd9564b
+    mirror_local_mode=False, mode=None):
     """
     Render and upload a template text file to a remote host.
 
@@ -108,7 +105,6 @@
 
     # Back up any original file 
     func = use_sudo and sudo or run
-<<<<<<< HEAD
     # Back up any original file (need to do figure out ultimate destination)
     if backup_file:
         to_backup = destination
@@ -119,23 +115,11 @@
                 to_backup = destination + '/' + basename
         if exists(to_backup):
             func("cp %s %s.bak" % (to_backup, to_backup))
-    # Actually move uploaded template to destination
-    func("mv %s %s" % (temp_destination, destination))
-=======
-    to_backup = destination
-    with settings(hide('everything'), warn_only=True):
-        # Is destination not an existing, non-directory file?
-        if func('test -f %s' % to_backup).failed:
-            # If so, tack on the filename to try to get "real" destination
-            to_backup = destination + '/' + basename
-    if exists(to_backup):
-        func("cp %s %s.bak" % (to_backup, to_backup))
-
-    # Upload the file.
-    put(tempfile_name, destination, use_sudo, mirror_local_mode, mode)
-    os.close(tempfile_fd)
-    os.remove(tempfile_name)
->>>>>>> dcd9564b
+
+        # Upload the file.
+        put(tempfile_name, destination, use_sudo, mirror_local_mode, mode)
+        os.close(tempfile_fd)
+        os.remove(tempfile_name)
 
 
 def sed(filename, before, after, limit='', use_sudo=False, backup='.bak'):
