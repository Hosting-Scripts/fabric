"""
Context managers for use with the ``with`` statement.

.. note:: When using Python 2.5, you will need to start your fabfile
    with ``from __future__ import with_statement`` in order to make use of
    the ``with`` statement (which is a regular, non ``__future__`` feature of
    Python 2.6+.)

.. note:: If you are using multiple directly nested ``with`` statements, it can
    be convenient to use multiple context expressions in one single with
    statement. Instead of writing::

        with cd('/path/to/app'):
            with prefix('workon myvenv'):
                run('./manage.py syncdb')
                run('./manage.py loaddata myfixture')

    you can write::

        with cd('/path/to/app'), prefix('workon myvenv'):
            run('./manage.py syncdb')
            run('./manage.py loaddata myfixture')

    Note that you need Python 2.7+ for this to work. On Python 2.5 or 2.6, you
    can do the following::

        from contextlib import nested

        with nested(cd('/path/to/app'), prefix('workon myvenv')):
            ...

    Finally, note that `~fabric.context_managers.settings` implements
    ``nested`` itself -- see its API doc for details.
"""

from contextlib import contextmanager, nested
<<<<<<< HEAD
=======
import sys
import socket
import select
>>>>>>> 7c9425f7

from fabric.thread_handling import ThreadHandler
from fabric.state import output, win32, connections, env
from fabric import state

if not win32:
    import termios
    import tty


def _set_output(groups, which):
    """
    Refactored subroutine used by ``hide`` and ``show``.
    """
    try:
        # Preserve original values, pull in new given value to use
        previous = {}
        for group in output.expand_aliases(groups):
            previous[group] = output[group]
            output[group] = which
        # Yield control
        yield
    finally:
        # Restore original values
        output.update(previous)


def documented_contextmanager(func):
    wrapper = contextmanager(func)
    wrapper.undecorated = func
    return wrapper


@documented_contextmanager
def show(*groups):
    """
    Context manager for setting the given output ``groups`` to True.

    ``groups`` must be one or more strings naming the output groups defined in
    `~fabric.state.output`. The given groups will be set to True for the
    duration of the enclosed block, and restored to their previous value
    afterwards.

    For example, to turn on debug output (which is typically off by default)::

        def my_task():
            with show('debug'):
                run('ls /var/www')

    As almost all output groups are displayed by default, `show` is most useful
    for turning on the normally-hidden ``debug`` group, or when you know or
    suspect that code calling your own code is trying to hide output with
    `hide`.
    """
    return _set_output(groups, True)


@documented_contextmanager
def hide(*groups):
    """
    Context manager for setting the given output ``groups`` to False.

    ``groups`` must be one or more strings naming the output groups defined in
    `~fabric.state.output`. The given groups will be set to False for the
    duration of the enclosed block, and restored to their previous value
    afterwards.

    For example, to hide the "[hostname] run:" status lines, as well as
    preventing printout of stdout and stderr, one might use `hide` as follows::

        def my_task():
            with hide('running', 'stdout', 'stderr'):
                run('ls /var/www')
    """
    return _set_output(groups, False)


@documented_contextmanager
def _setenv(variables):
    """
    Context manager temporarily overriding ``env`` with given key/value pairs.

    A callable that returns a dict can also be passed. This is necessary when
    new values are being calculated from current values, in order to ensure that
    the "current" value is current at the time that the context is entered, not
    when the context manager is initialized. (See Issue #736.)

    This context manager is used internally by `settings` and is not intended
    to be used directly.
    """
    if callable(variables):
        variables = variables()
    clean_revert = variables.pop('clean_revert', False)
    previous = {}
    new = []
    for key, value in variables.iteritems():
        if key in state.env:
            previous[key] = state.env[key]
        else:
            new.append(key)
        state.env[key] = value
    try:
        yield
    finally:
        if clean_revert:
            for key, value in variables.iteritems():
                # If the current env value for this key still matches the
                # value we set it to beforehand, we are OK to revert it to the
                # pre-block value.
                if key in state.env and value == state.env[key]:
                    if key in previous:
                        state.env[key] = previous[key]
                    else:
                        del state.env[key]
        else:
            state.env.update(previous)
            for key in new:
                del state.env[key]


def settings(*args, **kwargs):
    """
    Nest context managers and/or override ``env`` variables.

    `settings` serves two purposes:

    * Most usefully, it allows temporary overriding/updating of ``env`` with
      any provided keyword arguments, e.g. ``with settings(user='foo'):``.
      Original values, if any, will be restored once the ``with`` block closes.

        * The keyword argument ``clean_revert`` has special meaning for
          ``settings`` itself (see below) and will be stripped out before
          execution.

    * In addition, it will use `contextlib.nested`_ to nest any given
      non-keyword arguments, which should be other context managers, e.g.
      ``with settings(hide('stderr'), show('stdout')):``.

    .. _contextlib.nested: http://docs.python.org/library/contextlib.html#contextlib.nested

    These behaviors may be specified at the same time if desired. An example
    will hopefully illustrate why this is considered useful::

        def my_task():
            with settings(
                hide('warnings', 'running', 'stdout', 'stderr'),
                warn_only=True
            ):
                if run('ls /etc/lsb-release'):
                    return 'Ubuntu'
                elif run('ls /etc/redhat-release'):
                    return 'RedHat'

    The above task executes a `run` statement, but will warn instead of
    aborting if the ``ls`` fails, and all output -- including the warning
    itself -- is prevented from printing to the user. The end result, in this
    scenario, is a completely silent task that allows the caller to figure out
    what type of system the remote host is, without incurring the handful of
    output that would normally occur.

    Thus, `settings` may be used to set any combination of environment
    variables in tandem with hiding (or showing) specific levels of output, or
    in tandem with any other piece of Fabric functionality implemented as a
    context manager.

    If ``clean_revert`` is set to ``True``, ``settings`` will **not** revert
    keys which are altered within the nested block, instead only reverting keys
    whose values remain the same as those given. More examples will make this
    clear; below is how ``settings`` operates normally::

        # Before the block, env.parallel defaults to False, host_string to None
        with settings(parallel=True, host_string='myhost'):
            # env.parallel is True
            # env.host_string is 'myhost'
            env.host_string = 'otherhost'
            # env.host_string is now 'otherhost'
        # Outside the block:
        # * env.parallel is False again
        # * env.host_string is None again

    The internal modification of ``env.host_string`` is nullified -- not always
    desirable. That's where ``clean_revert`` comes in::

        # Before the block, env.parallel defaults to False, host_string to None
        with settings(parallel=True, host_string='myhost', clean_revert=True):
            # env.parallel is True
            # env.host_string is 'myhost'
            env.host_string = 'otherhost'
            # env.host_string is now 'otherhost'
        # Outside the block:
        # * env.parallel is False again
        # * env.host_string remains 'otherhost'

    Brand new keys which did not exist in ``env`` prior to using ``settings``
    are also preserved if ``clean_revert`` is active. When ``False``, such keys
    are removed when the block exits.

    .. versionadded:: 1.4.1
        The ``clean_revert`` kwarg.
    """
    managers = list(args)
    if kwargs:
        managers.append(_setenv(kwargs))
    return nested(*managers)


def cd(path):
    """
    Context manager that keeps directory state when calling remote operations.

    Any calls to `run`, `sudo`, `get`, or `put` within the wrapped block will
    implicitly have a string similar to ``"cd <path> && "`` prefixed in order
    to give the sense that there is actually statefulness involved.

    .. note::
        `cd` only affects *remote* paths -- to modify *local* paths, use
        `~fabric.context_managers.lcd`.

    Because use of `cd` affects all such invocations, any code making use of
    those operations, such as much of the ``contrib`` section, will also be
    affected by use of `cd`.

    Like the actual 'cd' shell builtin, `cd` may be called with relative paths
    (keep in mind that your default starting directory is your remote user's
    ``$HOME``) and may be nested as well.

    Below is a "normal" attempt at using the shell 'cd', which doesn't work due
    to how shell-less SSH connections are implemented -- state is **not** kept
    between invocations of `run` or `sudo`::

        run('cd /var/www')
        run('ls')

    The above snippet will list the contents of the remote user's ``$HOME``
    instead of ``/var/www``. With `cd`, however, it will work as expected::

        with cd('/var/www'):
            run('ls') # Turns into "cd /var/www && ls"

    Finally, a demonstration (see inline comments) of nesting::

        with cd('/var/www'):
            run('ls') # cd /var/www && ls
            with cd('website1'):
                run('ls') # cd /var/www/website1 && ls

    .. note::

        This context manager is currently implemented by appending to (and, as
        always, restoring afterwards) the current value of an environment
        variable, ``env.cwd``. However, this implementation may change in the
        future, so we do not recommend manually altering ``env.cwd`` -- only
        the *behavior* of `cd` will have any guarantee of backwards
        compatibility.

    .. note::

        Space characters will be escaped automatically to make dealing with
        such directory names easier.

    .. versionchanged:: 1.0
        Applies to `get` and `put` in addition to the command-running
        operations.

    .. seealso:: `~fabric.context_managers.lcd`
    """
    return _change_cwd('cwd', path)


def lcd(path):
    """
    Context manager for updating local current working directory.

    This context manager is identical to `~fabric.context_managers.cd`, except
    that it changes a different env var (`lcwd`, instead of `cwd`) and thus
    only affects the invocation of `~fabric.operations.local` and the local
    arguments to `~fabric.operations.get`/`~fabric.operations.put`.

    Relative path arguments are relative to the local user's current working
    directory, which will vary depending on where Fabric (or Fabric-using code)
    was invoked. You can check what this is with `os.getcwd
    <http://docs.python.org/release/2.6/library/os.html#os.getcwd>`_. It may be
    useful to pin things relative to the location of the fabfile in use, which
    may be found in :ref:`env.real_fabfile <real-fabfile>`

    .. versionadded:: 1.0
    """
    return _change_cwd('lcwd', path)


def _change_cwd(which, path):
    path = path.replace(' ', '\ ')
    if state.env.get(which) and not path.startswith('/'):
        new_cwd = state.env.get(which) + '/' + path
    else:
        new_cwd = path
    return _setenv({which: new_cwd})


def path(path, behavior='append'):
    """
    Append the given ``path`` to the PATH used to execute any wrapped commands.

    Any calls to `run` or `sudo` within the wrapped block will implicitly have
    a string similar to ``"PATH=$PATH:<path> "`` prepended before the given
    command.

    You may customize the behavior of `path` by specifying the optional
    ``behavior`` keyword argument, as follows:

    * ``'append'``: append given path to the current ``$PATH``, e.g.
      ``PATH=$PATH:<path>``. This is the default behavior.
    * ``'prepend'``: prepend given path to the current ``$PATH``, e.g.
      ``PATH=<path>:$PATH``.
    * ``'replace'``: ignore previous value of ``$PATH`` altogether, e.g.
      ``PATH=<path>``.

    .. note::

        This context manager is currently implemented by modifying (and, as
        always, restoring afterwards) the current value of environment
        variables, ``env.path`` and ``env.path_behavior``. However, this
        implementation may change in the future, so we do not recommend
        manually altering them directly.

    .. versionadded:: 1.0
    """
    return _setenv({'path': path, 'path_behavior': behavior})


def prefix(command):
    """
    Prefix all wrapped `run`/`sudo` commands with given command plus ``&&``.

    This is nearly identical to `~fabric.operations.cd`, except that nested
    invocations append to a list of command strings instead of modifying a
    single string.

    Most of the time, you'll want to be using this alongside a shell script
    which alters shell state, such as ones which export or alter shell
    environment variables.

    For example, one of the most common uses of this tool is with the
    ``workon`` command from `virtualenvwrapper
    <http://www.doughellmann.com/projects/virtualenvwrapper/>`_::

        with prefix('workon myvenv'):
            run('./manage.py syncdb')

    In the above snippet, the actual shell command run would be this::

        $ workon myvenv && ./manage.py syncdb

    This context manager is compatible with `~fabric.context_managers.cd`, so
    if your virtualenv doesn't ``cd`` in its ``postactivate`` script, you could
    do the following::

        with cd('/path/to/app'):
            with prefix('workon myvenv'):
                run('./manage.py syncdb')
                run('./manage.py loaddata myfixture')

    Which would result in executions like so::

        $ cd /path/to/app && workon myvenv && ./manage.py syncdb
        $ cd /path/to/app && workon myvenv && ./manage.py loaddata myfixture

    Finally, as alluded to near the beginning,
    `~fabric.context_managers.prefix` may be nested if desired, e.g.::

        with prefix('workon myenv'):
            run('ls')
            with prefix('source /some/script'):
                run('touch a_file')

    The result::

        $ workon myenv && ls
        $ workon myenv && source /some/script && touch a_file

    Contrived, but hopefully illustrative.
    """
    return _setenv(lambda: {'command_prefixes': state.env.command_prefixes + [command]})


@documented_contextmanager
def char_buffered(pipe):
    """
    Force local terminal ``pipe`` be character, not line, buffered.

    Only applies on Unix-based systems; on Windows this is a no-op.
    """
    if win32 or not pipe.isatty():
        yield
    else:
        old_settings = termios.tcgetattr(pipe)
        tty.setcbreak(pipe)
        try:
            yield
        finally:
            termios.tcsetattr(pipe, termios.TCSADRAIN, old_settings)


def shell_env(**kw):
    """
    Set shell environment variables for wrapped commands.

    For example, the below shows how you might set a ZeroMQ related environment
    variable when installing a Python ZMQ library::

        with shell_env(ZMQ_DIR='/home/user/local'):
            run('pip install pyzmq')

    As with `~fabric.context_managers.prefix`, this effectively turns the
    ``run`` command into::

        $ export ZMQ_DIR='/home/user/local' && pip install pyzmq

    Multiple key-value pairs may be given simultaneously.

    .. note::
        If used to affect the behavior of `~fabric.operations.local` when
        running from a Windows localhost, ``SET`` commands will be used to
        implement this feature.
    """
    return _setenv({'shell_env': kw})


def _forwarder(chan, sock):
    # Bidirectionally forward data between a socket and a Paramiko channel.
    while True:
        r, w, x = select.select([sock, chan], [], [])
        if sock in r:
            data = sock.recv(1024)
            if len(data) == 0:
                break
            chan.send(data)
        if chan in r:
            data = chan.recv(1024)
            if len(data) == 0:
                break
            sock.send(data)
    chan.close()
    sock.close()


@documented_contextmanager
def remote_tunnel(remote_port, local_port=None, local_host="localhost",
    remote_bind_address="127.0.0.1"):
    """
    Create a tunnel forwarding a locally-visible port to the remote target.

    For example, you can let the remote host access a database that is
    installed on the client host::

        # Map localhost:6379 on the server to localhost:6379 on the client,
        # so that the remote 'redis-cli' program ends up speaking to the local
        # redis-server.
        with remote_tunnel(6379):
            run("redis-cli -i")

    The database might be installed on a client only reachable from the client
    host (as opposed to *on* the client itself)::

        # Map localhost:6379 on the server to redis.internal:6379 on the client
        with remote_tunnel(6379, local_host="redis.internal")
            run("redis-cli -i")

    ``remote_tunnel`` accepts up to four arguments:

    * ``remote_port`` (mandatory) is the remote port to listen to.
    * ``local_port`` (optional) is the local port to connect to; the default is
      the same port as the remote one.
    * ``local_host`` (optional) is the locally-reachable computer (DNS name or
      IP address) to connect to; the default is ``localhost`` (that is, the
      same computer Fabric is running on).
    * ``remote_bind_address`` (optional) is the remote IP address to bind to
      for listening, on the current target. It should be an IP address assigned
      to an interface on the target (or a DNS name that resolves to such IP).
      You can use "0.0.0.0" to bind to all interfaces.

    .. note::
        By default, most SSH servers only allow remote tunnels to listen to the
        localhost interface (127.0.0.1). In these cases, `remote_bind_address`
        is ignored by the server, and the tunnel will listen only to 127.0.0.1.
    """
    if local_port is None:
        local_port = remote_port

    sockets = []
    channels = []
    threads = []

    def accept(channel, (src_addr, src_port), (dest_addr, dest_port)):
        channels.append(channel)
        sock = socket.socket()
        sockets.append(sock)

        try:
            sock.connect((local_host, local_port))
        except Exception, e:
            print "[%s] rtunnel: cannot connect to %s:%d (from local)" % (env.host_string, local_host, local_port)
            chan.close()
            return

        print "[%s] rtunnel: opened reverse tunnel: %r -> %r -> %r"\
              % (env.host_string, channel.origin_addr,
                 channel.getpeername(), (local_host, local_port))

        th = ThreadHandler('fwd', _forwarder, channel, sock)
        threads.append(th)

    transport = connections[env.host_string].get_transport()
    transport.request_port_forward(remote_bind_address, remote_port, handler=accept)

    try:
        yield
    finally:
        for sock, chan, th in zip(sockets, channels, threads):
            sock.close()
            chan.close()
            th.thread.join()
            th.raise_if_needed()
        transport.cancel_port_forward(remote_bind_address, remote_port)



quiet = lambda: settings(hide('everything'), warn_only=True)
quiet.__doc__ = """
    Alias to ``settings(hide('everything'), warn_only=True)``.

    Useful for wrapping remote interrogative commands which you expect to fail
    occasionally, and/or which you want to silence.

    Example::

        with quiet():
            have_build_dir = run("test -e /tmp/build").succeeded

    When used in a task, the above snippet will not produce any ``run: test -e
    /tmp/build`` line, nor will any stdout/stderr display, and command failure
    is ignored.

    .. seealso::
        :ref:`env.warn_only <warn_only>`,
        `~fabric.context_managers.settings`,
        `~fabric.context_managers.hide`

    .. versionadded:: 1.5
"""


warn_only = lambda: settings(warn_only=True)
warn_only.__doc__ = """
    Alias to ``settings(warn_only=True)``.

    .. seealso::
        :ref:`env.warn_only <warn_only>`,
        `~fabric.context_managers.settings`,
        `~fabric.context_managers.quiet`
"""<|MERGE_RESOLUTION|>--- conflicted
+++ resolved
@@ -34,12 +34,9 @@
 """
 
 from contextlib import contextmanager, nested
-<<<<<<< HEAD
-=======
 import sys
 import socket
 import select
->>>>>>> 7c9425f7
 
 from fabric.thread_handling import ThreadHandler
 from fabric.state import output, win32, connections, env
