--- conflicted
+++ resolved
@@ -10,9 +10,9 @@
 import Queue
 
 from collections import deque
-
 from progressbar import Bar, ETA, Percentage, ProgressBar, SimpleProgress
 
+from fabric.context_managers import settings
 from fabric.network import ssh
 
 
@@ -59,8 +59,21 @@
         self._finished = False
         self._closed = False
 
-        widgets = ['Running tasks: ', Percentage(), ' ', Bar(), ' ', SimpleProgress(), ETA()]
+        widgets = ['Running tasks: ', Percentage(), ' ', Bar(), ' ', SimpleProgress(), ' ', ETA()]
         self.pbar = ProgressBar(widgets=widgets)
+
+    def _all_alive(self):
+        """
+        Simply states if all procs are alive or not. Needed to determine when
+        to stop looping, and pop dead procs off and add live ones.
+        """
+        if self._running:
+            for pool in self._pools.itervalues():
+                if not all(x.is_alive() for x in pool['running']):
+                    return False
+            return True
+        else:
+            return False
 
     def __len__(self):
         """
@@ -117,9 +130,7 @@
 
         This function returns an iterable of all its children's exit codes.
         """
-<<<<<<< HEAD
-=======
-        def _advance_the_queue():
+        def _advance_the_queue(pool):
             """
             Helper function to do the job of poping a new proc off the queue
             start it, then add it to the running queue. This will eventually
@@ -129,66 +140,33 @@
             It also sets the env.host_string from the job.name, so that fabric
             knows that this is the host to be making connections on.
             """
-            job = self._queued.pop()
+            job = pool['queue'].pop()
             if self._debug:
                 print("Popping '%s' off the queue and starting it" % job.name)
             with settings(clean_revert=True, host_string=job.name, host=job.name):
                 job.start()
-            self._running.append(job)
+            pool['running'].append(job)
 
         # Prep return value so we can start filling it during main loop
         results = {}
-        for job in self._queued:
-            results[job.name] = dict.fromkeys(('exit_code', 'results'))
-
->>>>>>> 7c9425f7
+        for pool in self._pools.itervalues():
+            for job in pool['queue']:
+                # job.name contains role so split that off and discard
+                job_name = job.name.split('|')[-1]
+                results[job_name] = dict.fromkeys(('exit_code', 'results'))
+
         if not self._closed:
             raise Exception("Need to close() before starting.")
 
         if self._debug:
             print("JOB QUEUE: starting")
-
-        def _consume_result(comms_queue, results, ignore_empty=False):
-            """
-            Helper function to attempt to get results from the comms queue
-            and put them into the results dict
-            """
-            try:
-                datum = self._comms_queue.get_nowait()
-            except Queue.Empty:
-                if not ignore_empty:
-                    raise
-            else:
-                results[datum['name']]['result'] = datum['result']
-
-
-<<<<<<< HEAD
-        results = {}
-=======
-        # Main loop!
-        while not self._finished:
-            while len(self._running) < self._max and self._queued:
-                _advance_the_queue()
->>>>>>> 7c9425f7
 
         self.pbar.start()
 
         while len(self._completed) < self._num_of_jobs:
             for pool_name, pool in self._pools.iteritems():
                 while len(pool['queue']) and len(pool['running']) < pool['limit']:
-                    job = pool['queue'].pop()
-                    if self._debug:
-                        print("JOB QUEUE: %s: %s: start" % (pool_name, job.name))
-                    job.start()
-                    pool['running'].append(job)
-
-                    # job.name contains role so split that off and discard
-                    host_string = job.name.split('|')[-1]
-                    # Place holder for when the job finishes
-                    results[host_string] = {
-                        'exit_code': None,
-                        'result': None
-                    }
+                    _advance_the_queue(pool)
 
                 for i, job in enumerate(pool['running']):
                     if not job.is_alive():
@@ -199,11 +177,15 @@
                         self._completed.append(job)
                         pool['running'].pop(i)
 
-                        host_string = job.name.split('|')[-1]
-                        results[host_string]['exit_code'] = job.exitcode
-
-                        # Let's consume a result so the queue doesn't get big
-                        _consume_result(self._comms_queue, results, True)
+                        job_name = job.name.split('|')[-1]
+                        results[job_name]['exit_code'] = job.exitcode
+
+                        # Each loop pass, try pulling results off the queue to keep its
+                        # size down. At this point, we don't actually care if any results
+                        # have arrived yet; they will be picked up after the main loop.
+                        self._fill_results(results)
+
+                        time.sleep(ssh.io_sleep)
 
                 if self._debug:
                     print("JOB QUEUE: %s: %d running jobs" % (pool_name, len(pool['running'])))
@@ -211,32 +193,10 @@
                     if len(pool['queue']) == 0:
                         print("JOB QUEUE: %s: depleted" % pool_name)
 
-<<<<<<< HEAD
             # Allow some context switching
             time.sleep(ssh.io_sleep)
 
             self.pbar.update(len(self._completed))
-
-        # Make sure to drain the comms queue since all jobs are completed
-        while True:
-            try:
-                _consume_result(self._comms_queue, results)
-            except Queue.Empty:
-                break
-
-        self.pbar.finish()
-
-        return results
-
-=======
-                self._finished = True
-
-            # Each loop pass, try pulling results off the queue to keep its
-            # size down. At this point, we don't actually care if any results
-            # have arrived yet; they will be picked up after the main loop.
-            self._fill_results(results)
-
-            time.sleep(ssh.io_sleep)
 
         # Consume anything left in the results queue. Note that there is no
         # need to block here, as the main loop ensures that all workers will
@@ -246,6 +206,8 @@
         # Attach exit codes now that we're all done & have joined all jobs
         for job in self._completed:
             results[job.name]['exit_code'] = job.exitcode
+
+        self.pbar.finish()
 
         return results
 
@@ -261,7 +223,6 @@
             except Queue.Empty:
                 break
 
->>>>>>> 7c9425f7
 
 #### Sample
 
