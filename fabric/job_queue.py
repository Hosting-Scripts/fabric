--- conflicted
+++ resolved
@@ -9,14 +9,10 @@
 import time
 import Queue
 
-<<<<<<< HEAD
 from collections import deque
 
-=======
 from progressbar import Bar, ETA, Percentage, ProgressBar, SimpleProgress
 
-from fabric.state import env
->>>>>>> b13a5d3b
 from fabric.network import ssh
 
 
@@ -62,23 +58,9 @@
         self._num_of_jobs = 0
         self._finished = False
         self._closed = False
-<<<<<<< HEAD
-=======
-        self._debug = False
 
         widgets = ['Running tasks: ', Percentage(), ' ', Bar(), ' ', SimpleProgress(), ETA()]
         self.pbar = ProgressBar(widgets=widgets, maxval=self._num_of_jobs)
-
-    def _all_alive(self):
-        """
-        Simply states if all procs are alive or not. Needed to determine when
-        to stop looping, and pop dead procs off and add live ones.
-        """
-        if self._running:
-            return all([x.is_alive() for x in self._running])
-        else:
-            return False
->>>>>>> b13a5d3b
 
     def __len__(self):
         """
@@ -138,7 +120,6 @@
         if self._debug:
             print("JOB QUEUE: starting")
 
-<<<<<<< HEAD
         def _consume_result(comms_queue, results, ignore_empty=False):
             """
             Helper function to attempt to get results from the comms queue
@@ -151,14 +132,11 @@
                     raise
             else:
                 results[datum['name']]['result'] = datum['result']
-=======
+
+
+        results = {}
+
         self.pbar.start()
-
-        while len(self._running) < self._max:
-            _advance_the_queue()
->>>>>>> b13a5d3b
-
-        results = {}
 
         while len(self._completed) < self._num_of_jobs:
             for pool_name, pool in self._pools.iteritems():
@@ -201,18 +179,9 @@
             # Allow some context switching
             time.sleep(ssh.io_sleep)
 
-<<<<<<< HEAD
+            self.pbar.update(len(self._completed))
+
         # Make sure to drain the comms queue since all jobs are completed
-=======
-            self.pbar.update(len(self._completed))
-
-        results = {}
-        for job in self._completed:
-            results[job.name] = {
-                'exit_code': job.exitcode,
-                'results': None # In case of SystemExit/etc in parallel subprocess
-            }
->>>>>>> b13a5d3b
         while True:
             try:
                 _consume_result(self._comms_queue, results)
