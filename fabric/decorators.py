"""
Convenience decorators for use in fabfiles.
"""
from __future__ import with_statement

import types
from functools import wraps

from Crypto import Random

from fabric import tasks
from .context_managers import settings


def task(*args, **kwargs):
    """
    Decorator declaring the wrapped function to be a new-style task.

    May be invoked as a simple, argument-less decorator (i.e. ``@task``) or
    with arguments customizing its behavior (e.g. ``@task(alias='myalias')``).

    Please see the :ref:`new-style task <task-decorator>` documentation for
    details on how to use this decorator.

    .. versionchanged:: 1.2
        Added the ``alias``, ``aliases``, ``task_class`` and ``default``
        keyword arguments. See :ref:`task-decorator-arguments` for details.
    .. versionchanged:: 1.5
        Added the ``name`` keyword argument.

    .. seealso:: `~fabric.docs.unwrap_tasks`, `~fabric.tasks.WrappedCallableTask`
    """
    def wrapped_task_from_fun(**opts):
        def task_from_fun(fun):
            Task = type(fun.__name__, (tasks.Task,), dict({
                'run': staticmethod(fun),
                '__name__': fun.__name__,
                '__doc__': fun.__doc__,
                '__module__': fun.__module__},
                **fun.__dict__))
            return Task(name=fun.__name__, **opts)
        return task_from_fun

    if len(args) == 1 and callable(args[0]):
        return wrapped_task_from_fun()(args[0])
    return wrapped_task_from_fun(**kwargs)


def _list_annotating_decorator(attribute, *values):
    def attach_list(func):
        _values = values
        # Allow for single iterable argument as well as *args
        if len(_values) == 1 and not isinstance(_values[0], basestring):
            _values = _values[0]
        setattr(func, attribute, list(_values))
        return func
    return attach_list


def hosts(*host_list):
    """
    Decorator defining which host or hosts to execute the wrapped function on.

    For example, the following will ensure that, barring an override on the
    command line, ``my_func`` will be run on ``host1``, ``host2`` and
    ``host3``, and with specific users on ``host1`` and ``host3``::

        @hosts('user1@host1', 'host2', 'user2@host3')
        def my_func():
            pass

    `~fabric.decorators.hosts` may be invoked with either an argument list
    (``@hosts('host1')``, ``@hosts('host1', 'host2')``) or a single, iterable
    argument (``@hosts(['host1', 'host2'])``).

    Note that this decorator actually just sets the function's ``.hosts``
    attribute, which is then read prior to executing the function.

    .. versionchanged:: 0.9.2
        Allow a single, iterable argument (``@hosts(iterable)``) to be used
        instead of requiring ``@hosts(*iterable)``.
    """
    return _list_annotating_decorator('hosts', *host_list)


def roles(*role_list):
    """
    Decorator defining a list of role names, used to look up host lists.

    A role is simply defined as a key in `env` whose value is a list of one or
    more host connection strings. For example, the following will ensure that,
    barring an override on the command line, ``my_func`` will be executed
    against the hosts listed in the ``webserver`` and ``dbserver`` roles::

        env.roledefs.update({
            'webserver': ['www1', 'www2'],
            'dbserver': ['db1']
        })

        @roles('webserver', 'dbserver')
        def my_func():
            pass

    As with `~fabric.decorators.hosts`, `~fabric.decorators.roles` may be
    invoked with either an argument list or a single, iterable argument.
    Similarly, this decorator uses the same mechanism as
    `~fabric.decorators.hosts` and simply sets ``<function>.roles``.

    .. versionchanged:: 0.9.2
        Allow a single, iterable argument to be used (same as
        `~fabric.decorators.hosts`).
    """
    return _list_annotating_decorator('roles', *role_list)


def runs_once(func):
    """
    Decorator preventing wrapped function from running more than once.

    By keeping internal state, this decorator allows you to mark a function
    such that it will only run once per Python interpreter session, which in
    typical use means "once per invocation of the ``fab`` program".

    Any function wrapped with this decorator will silently fail to execute the
    2nd, 3rd, ..., Nth time it is called, and will return the value of the
    original run.
    
    .. note:: ``runs_once`` does not work with parallel task execution.
    """
    @wraps(func)
    def decorated(*args, **kwargs):
        if not hasattr(decorated, 'return_value'):
            decorated.return_value = func(*args, **kwargs)
        return decorated.return_value
    # Mark as serial (disables parallelism) and return
    return serial(decorated)


def serial(func):
    """
    Forces the wrapped function to always run sequentially, never in parallel.

    This decorator takes precedence over the global value of :ref:`env.parallel
    <env-parallel>`. However, if a task is decorated with both
    `~fabric.decorators.serial` *and* `~fabric.decorators.parallel`,
    `~fabric.decorators.parallel` wins.

    .. versionadded:: 1.3
    """
    if not getattr(func, 'parallel', False):
        func.serial = True
    return func


def parallel(pool_size=None):
    """
    Forces the wrapped function to run in parallel, instead of sequentially.

    This decorator takes precedence over the global value of :ref:`env.parallel
    <env-parallel>`. It also takes precedence over `~fabric.decorators.serial`
    if a task is decorated with both.

    .. versionadded:: 1.3
    """
    called_without_args = type(pool_size) == types.FunctionType

    def real_decorator(func):
        @wraps(func)
        def inner(*args, **kwargs):
            # Required for ssh/PyCrypto to be happy in multiprocessing
            # (as far as we can tell, this is needed even with the extra such
            # calls in newer versions of paramiko.)
            Random.atfork()
            return func(*args, **kwargs)
        inner.parallel = True
        inner.serial = False
<<<<<<< HEAD
        inner.pool_size = pool_size
        return inner
=======
        inner.pool_size = None if called_without_args else pool_size
        return _wrap_as_new(func, inner)
>>>>>>> 7c9425f7

    # Allow non-factory-style decorator use (@decorator vs @decorator())
    if called_without_args:
        return real_decorator(pool_size)

    return real_decorator


def with_settings(*arg_settings, **kw_settings):
    """
    Decorator equivalent of ``fabric.context_managers.settings``.

    Allows you to wrap an entire function as if it was called inside a block
    with the ``settings`` context manager. This may be useful if you know you
    want a given setting applied to an entire function body, or wish to
    retrofit old code without indenting everything.

    For example, to turn aborts into warnings for an entire task function::

        @with_settings(warn_only=True)
        def foo():
            ...

    .. seealso:: `~fabric.context_managers.settings`
    .. versionadded:: 1.1
    """
    def outer(func):
        @wraps(func)
        def inner(*args, **kwargs):
            with settings(*arg_settings, **kw_settings):
                return func(*args, **kwargs)
        return inner
    return outer<|MERGE_RESOLUTION|>--- conflicted
+++ resolved
@@ -30,30 +30,36 @@
 
     .. seealso:: `~fabric.docs.unwrap_tasks`, `~fabric.tasks.WrappedCallableTask`
     """
-    def wrapped_task_from_fun(**opts):
-        def task_from_fun(fun):
-            Task = type(fun.__name__, (tasks.Task,), dict({
-                'run': staticmethod(fun),
-                '__name__': fun.__name__,
-                '__doc__': fun.__doc__,
-                '__module__': fun.__module__},
-                **fun.__dict__))
-            return Task(name=fun.__name__, **opts)
-        return task_from_fun
-
-    if len(args) == 1 and callable(args[0]):
-        return wrapped_task_from_fun()(args[0])
-    return wrapped_task_from_fun(**kwargs)
+    invoked = bool(not args or kwargs)
+    task_class = kwargs.pop("task_class", tasks.WrappedCallableTask)
+    if not invoked:
+        func, args = args[0], ()
+
+    def wrapper(func):
+        return task_class(func, *args, **kwargs)
+
+    return wrapper if invoked else wrapper(func)
+
+def _wrap_as_new(original, new):
+    if isinstance(original, tasks.Task):
+        return tasks.WrappedCallableTask(new)
+    return new
 
 
 def _list_annotating_decorator(attribute, *values):
     def attach_list(func):
+        @wraps(func)
+        def inner_decorator(*args, **kwargs):
+            return func(*args, **kwargs)
         _values = values
         # Allow for single iterable argument as well as *args
         if len(_values) == 1 and not isinstance(_values[0], basestring):
             _values = _values[0]
-        setattr(func, attribute, list(_values))
-        return func
+        setattr(inner_decorator, attribute, list(_values))
+        # Don't replace @task new-style task objects with inner_decorator by
+        # itself -- wrap in a new Task object first.
+        inner_decorator = _wrap_as_new(func, inner_decorator)
+        return inner_decorator
     return attach_list
 
 
@@ -132,6 +138,7 @@
         if not hasattr(decorated, 'return_value'):
             decorated.return_value = func(*args, **kwargs)
         return decorated.return_value
+    decorated = _wrap_as_new(func, decorated)
     # Mark as serial (disables parallelism) and return
     return serial(decorated)
 
@@ -149,7 +156,7 @@
     """
     if not getattr(func, 'parallel', False):
         func.serial = True
-    return func
+    return _wrap_as_new(func, func)
 
 
 def parallel(pool_size=None):
@@ -174,13 +181,8 @@
             return func(*args, **kwargs)
         inner.parallel = True
         inner.serial = False
-<<<<<<< HEAD
-        inner.pool_size = pool_size
-        return inner
-=======
         inner.pool_size = None if called_without_args else pool_size
         return _wrap_as_new(func, inner)
->>>>>>> 7c9425f7
 
     # Allow non-factory-style decorator use (@decorator vs @decorator())
     if called_without_args:
@@ -212,5 +214,5 @@
         def inner(*args, **kwargs):
             with settings(*arg_settings, **kw_settings):
                 return func(*args, **kwargs)
-        return inner
+        return _wrap_as_new(func, inner)
     return outer