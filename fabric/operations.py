"""
Functions to be used in fabfiles and other non-core code, such as run()/sudo().
"""

from __future__ import with_statement

from glob import glob
import os
import os.path
import re
import stat
import subprocess
import sys
import time
from traceback import format_exc

from contextlib import closing

from fabric.context_managers import settings
from fabric.network import output_thread, needs_host
from fabric.state import env, connections, output
from fabric.utils import abort, indent, warn, puts


def _handle_failure(message, exception=None):
    """
    Call `abort` or `warn` with the given message.

    The value of ``env.warn_only`` determines which method is called.

    If ``exception`` is given, it is inspected to get a string message, which
    is printed alongside the user-generated ``message``.
    """
    func = env.warn_only and warn or abort
    # If debug printing is on, append a traceback to the message
    if output.debug:
        message += "\n\n" + format_exc()
    # Otherwise, if we were given an exception, append its contents.
    elif exception is not None:
        # Figure out how to get a string out of the exception; EnvironmentError
        # subclasses, for example, "are" integers and .strerror is the string.
        # Others "are" strings themselves. May have to expand this further for
        # other error types.
        if hasattr(exception, 'strerror') and exception.strerror is not None:
            underlying = exception.strerror
        else:
            underlying = exception
        message += "\n\nUnderlying exception message:\n" + indent(underlying)
    return func(message)



def _shell_escape(string):
    """
    Escape double quotes, backticks and dollar signs in given ``string``.

    For example::

        >>> _shell_escape('abc$')
        'abc\\\\$'
        >>> _shell_escape('"')
        '\\\\"'
    """
    for char in ('"', '$', '`'):
        string = string.replace(char, '\%s' % char)
    return string


class _AttributeString(str):
    """
    Simple string subclass to allow arbitrary attribute access.
    """
    @property
    def stdout(self):
        return str(self)


# Can't wait till Python versions supporting 'def func(*args, foo=bar)' become
# widespread :(
def require(*keys, **kwargs):
    """
    Check for given keys in the shared environment dict and abort if not found.

    Positional arguments should be strings signifying what env vars should be
    checked for. If any of the given arguments do not exist, Fabric will abort
    execution and print the names of the missing keys.

    The optional keyword argument ``used_for`` may be a string, which will be
    printed in the error output to inform users why this requirement is in
    place. ``used_for`` is printed as part of a string similar to::
    
        "Th(is|ese) variable(s) (are|is) used for %s"
        
    so format it appropriately.

    The optional keyword argument ``provided_by`` may be a list of functions or
    function names which the user should be able to execute in order to set the
    key or keys; it will be included in the error output if requirements are
    not met.

    Note: it is assumed that the keyword arguments apply to all given keys as a
    group. If you feel the need to specify more than one ``used_for``, for
    example, you should break your logic into multiple calls to ``require()``.
    """
    # If all keys exist, we're good, so keep going.
    missing_keys = filter(lambda x: x not in env, keys)
    if not missing_keys:
        return
    # Pluralization
    if len(missing_keys) > 1:
        variable = "variables were"
        used = "These variables are"
    else:
        variable = "variable was"
        used = "This variable is"
    # Regardless of kwargs, print what was missing. (Be graceful if used outside
    # of a command.)
    if 'command' in env:
        prefix = "The command '%s' failed because the " % env.command
    else:
        prefix = "The "
    msg = "%sfollowing required environment %s not defined:\n%s" % (
        prefix, variable, indent(missing_keys)
    )
    # Print used_for if given
    if 'used_for' in kwargs:
        msg += "\n\n%s used for %s" % (used, kwargs['used_for'])
    # And print provided_by if given
    if 'provided_by' in kwargs:
        funcs = kwargs['provided_by']
        # Pluralize this too
        if len(funcs) > 1:
            command = "one of the following commands"
        else:
            command = "the following command"
        to_s = lambda obj: getattr(obj, '__name__', str(obj))
        provided_by = [to_s(obj) for obj in funcs]
        msg += "\n\nTry running %s prior to this one, to fix the problem:\n%s"\
            % (command, indent(provided_by))
    abort(msg)


def prompt(text, key=None, default='', validate=None):
    """
    Prompt user with ``text`` and return the input (like ``raw_input``).

    A single space character will be appended for convenience, but nothing
    else. Thus, you may want to end your prompt text with a question mark or a
    colon, e.g. ``prompt("What hostname?")``.

    If ``key`` is given, the user's input will be stored as ``env.<key>`` in
    addition to being returned by `prompt`. If the key already existed in
    ``env``, its value will be overwritten and a warning printed to the user.

    If ``default`` is given, it is displayed in square brackets and used if the
    user enters nothing (i.e. presses Enter without entering any text).
    ``default`` defaults to the empty string. If non-empty, a space will be
    appended, so that a call such as ``prompt("What hostname?",
    default="foo")`` would result in a prompt of ``What hostname? [foo]`` (with
    a trailing space after the ``[foo]``.)

    The optional keyword argument ``validate`` may be a callable or a string:
    
    * If a callable, it is called with the user's input, and should return the
      value to be stored on success. On failure, it should raise an exception
      with an exception message, which will be printed to the user.
    * If a string, the value passed to ``validate`` is used as a regular
      expression. It is thus recommended to use raw strings in this case. Note
      that the regular expression, if it is not fully matching (bounded by
      ``^`` and ``$``) it will be made so. In other words, the input must fully
      match the regex.

    Either way, `prompt` will re-prompt until validation passes (or the user
    hits ``Ctrl-C``).

    Examples::
    
        # Simplest form:
        environment = prompt('Please specify target environment: ')
        
        # With default, and storing as env.dish:
        prompt('Specify favorite dish: ', 'dish', default='spam & eggs')
        
        # With validation, i.e. requiring integer input:
        prompt('Please specify process nice level: ', key='nice', validate=int)
        
        # With validation against a regular expression:
        release = prompt('Please supply a release name',
                validate=r'^\w+-\d+(\.\d+)?$')
    
    """
    # Store previous env value for later display, if necessary
    if key:
        previous_value = env.get(key)
    # Set up default display
    default_str = ""
    if default != '':
        default_str = " [%s] " % str(default).strip()
    else:
        default_str = " "
    # Construct full prompt string
    prompt_str = text.strip() + default_str
    # Loop until we pass validation
    value = None
    while value is None:
        # Get input
        value = raw_input(prompt_str) or default
        # Handle validation
        if validate:
            # Callable
            if callable(validate):
                # Callable validate() must raise an exception if validation
                # fails.
                try:
                    value = validate(value)
                except Exception, e:
                    # Reset value so we stay in the loop
                    value = None
                    print("Validation failed for the following reason:")
                    print(indent(e.message) + "\n")
            # String / regex must match and will be empty if validation fails.
            else:
                # Need to transform regex into full-matching one if it's not.
                if not validate.startswith('^'):
                    validate = r'^' + validate
                if not validate.endswith('$'):
                    validate += r'$'
                result = re.findall(validate, value)
                if not result:
                    print("Regular expression validation failed: '%s' does not match '%s'\n" % (value, validate))
                    # Reset value so we stay in the loop
                    value = None
    # At this point, value must be valid, so update env if necessary
    if key:
        env[key] = value
    # Print warning if we overwrote some other value
    if key and previous_value is not None and previous_value != value:
        warn("overwrote previous env variable '%s'; used to be '%s', is now '%s'." % (
            key, previous_value, value
        ))
    # And return the value, too, just in case someone finds that useful.
    return value


@needs_host
def put(local_path, remote_path, mode=None):
    """
    Upload one or more files to a remote host.
    
    ``local_path`` may be a relative or absolute local file path, and may
    contain shell-style wildcards, as understood by the Python ``glob`` module.
    Tilde expansion (as implemented by ``os.path.expanduser``) is also
    performed.

    ``remote_path`` may also be a relative or absolute location, but applied to
    the remote host. Relative paths are relative to the remote user's home
    directory, but tilde expansion (e.g. ``~/.ssh/``) will also be performed if
    necessary.

    By default, `put` preserves file modes when uploading. However, you can
    also set the mode explicitly by specifying the ``mode`` keyword argument,
    which sets the numeric mode of the remote file. See the ``os.chmod``
    documentation or ``man chmod`` for the format of this argument.
    
    Examples::
    
        put('bin/project.zip', '/tmp/project.zip')
        put('*.py', 'cgi-bin/')
        put('index.html', 'index.html', mode=0755)
    
    """
    ftp = connections[env.host_string].open_sftp()
    with closing(ftp) as ftp:
        # Expand tildes (assumption: default remote cwd is user $HOME)
        remote_path = remote_path.replace('~', ftp.normalize('.'))
        # Get remote mode for directory-vs-file detection
        try:
            rmode = ftp.lstat(remote_path).st_mode
        except:
            # sadly, I see no better way of doing this
            rmode = None
        # Expand local tildes and get globs
        globs = glob(os.path.expanduser(local_path))
        # Deal with bad local_path
        if not globs:
            raise ValueError, "'%s' is not a valid local path or glob." \
                % local_path
    
        # Iterate over all given local files
        for lpath in globs:
            # If remote path is directory, tack on the local filename
            _remote_path = remote_path
            if rmode is not None and stat.S_ISDIR(rmode):
                _remote_path = os.path.join(
                    remote_path,
                    os.path.basename(lpath)
                )
            # Print
            if output.running:
                print("[%s] put: %s -> %s" % (
                    env.host_string, lpath, _remote_path
                ))
            # Try to catch raised exceptions (which is the only way to tell if
            # this operation had problems; there's no return code) during upload
            try:
                # Actually do the upload
                rattrs = ftp.put(lpath, _remote_path)
                # and finally set the file mode
                lmode = mode or os.stat(lpath).st_mode
                if lmode != rattrs.st_mode:
                    ftp.chmod(_remote_path, lmode)
            except Exception, e:
                msg = "put() encountered an exception while uploading '%s'"
                _handle_failure(message=msg % lpath, exception=e)


@needs_host
def get(remote_path, local_path):
    """
    Download a file from a remote host.
    
    ``remote_path`` should point to a specific file, while ``local_path`` may
    be a directory (in which case the remote filename is preserved) or
    something else (in which case the downloaded file is renamed). Tilde
    expansion is performed on both ends.

    For example, ``get('~/info.txt', '/tmp/')`` will create a new file,
    ``/tmp/info.txt``, because ``/tmp`` is a directory. However, a call such as
    ``get('~/info.txt', '/tmp/my_info.txt')`` would result in a new file named
    ``/tmp/my_info.txt``, as that path didn't exist (and thus wasn't a
    directory.)

    If ``local_path`` names a file that already exists locally, that file
    will be overwritten without complaint.

    Finally, if `get` detects that it will be run on more than one host, it
    will suffix the current host string to the local filename, to avoid
    clobbering when it is run multiple times.

    For example, the following snippet will produce two files on your local
    system, called ``server.log.host1`` and ``server.log.host2`` respectively::
   
        @hosts('host1', 'host2')
        def my_download_task():
            get('/var/log/server.log', 'server.log')

    However, with a single host (e.g. ``@hosts('host1')``), no suffixing is
    performed, leaving you with a single, pristine ``server.log``.
    """
    ftp = connections[env.host_string].open_sftp()
    with closing (ftp) as ftp:
        # Expand tildes (assumption: default remote cwd is user $HOME)
        remote_path = remote_path.replace('~', ftp.normalize('.'))
        local_path = os.path.expanduser(local_path)
        # Detect local directory and append filename if necessary (assuming
        # Unix file separators for now :()
        if os.path.isdir(local_path):
            remote_file = remote_path
            if '/' in remote_file:
                remote_file = remote_file.split('/')[-1]
            local_path = os.path.join(local_path, remote_file)
        # If the current run appears to be scheduled for multiple hosts,
        # append a suffix to the downloaded file to prevent clobbering.
        if len(env.all_hosts) > 1:
            local_path = local_path + '.' + env.host
        # Print
        if output.running:
            print("[%s] download: %s <- %s" % (
                env.host_string, local_path, remote_path
            ))
        # Handle any raised exceptions (no return code to inspect here)
        try:
            ftp.get(remote_path, local_path)
        except Exception, e:
            msg = "get() encountered an exception while downloading '%s'"
            _handle_failure(message=msg % remote_path, exception=e)


def _sudo_prefix(user):
    """
    Return ``env.sudo_prefix`` with ``user`` inserted if necessary.
    """
    # Insert env.sudo_prompt into env.sudo_prefix
    prefix = env.sudo_prefix % env.sudo_prompt
    if user is not None:
        if str(user).isdigit():
            user = "#%s" % user
        return "%s -u \"%s\" " % (prefix, user)
    return prefix


def _shell_wrap(command, shell=True, sudo_prefix=None):
    """
    Conditionally wrap given command in env.shell (while honoring sudo.)
    """
    # Honor env.shell, while allowing the 'shell' kwarg to override it (at
    # least in terms of turning it off.)
    if shell and not env.use_shell:
        shell = False
    # Sudo plus space, or empty string
    if sudo_prefix is None:
        sudo_prefix = ""
    else:
        sudo_prefix += " "
    # If we're shell wrapping, prefix shell and space, escape the command and
    # then quote it. Otherwise, empty string.
    if shell:
        shell = env.shell + " "
        command = '"%s"' % _shell_escape(command)
    else:
        shell = ""
    # Resulting string should now have correct formatting
    return sudo_prefix + shell + command


def _prefix_commands(command):
    """
    Prefixes ``command`` with all prefixes found in ``env.command_prefixes``.

    ``env.command_prefixes`` is a list of strings which is modified by the
    `~fabric.context_managers.prefix` context manager.

    This function also handles a special-case prefix, ``cwd``, used by
    `~fabric.context_managers.cd`.
    """
    # Local prefix list (to hold env.command_prefixes + any special cases)
    prefixes = list(env.command_prefixes)
    # Handle current working directory, which gets its own special case due to
    # being a path string that gets grown/shrunk, instead of just a single
    # string or lack thereof.
    # Also place it at the front of the list, in case user is expecting another
    # prefixed command to be "in" the current working directory.
    if env.cwd:
        prefixes.insert(0, 'cd %s' % env.cwd)
    glue = " && "
    prefix = (glue.join(prefixes) + glue) if prefixes else ""
    return prefix + command


def _prefix_env_vars(command):
    """
    Prefixes ``command`` with any shell environment vars, e.g. ``PATH=foo ``.

    Currently, this only applies the PATH updating implemented in
    `~fabric.context_managers.path`.
    """
    # path(): local shell env var update, appending/prepending/replacing $PATH
    path = env.path
    if path:
        if env.path_behavior == 'append':
            path = 'PATH=$PATH:\"%s\" ' % path
        elif env.path_behavior == 'prepend':
            path = 'PATH=\"%s\":$PATH ' % path
        elif env.path_behavior == 'replace':
            path = 'PATH=\"%s\" ' % path
    else:
        path = ''
    return path + command


def _execute_remotely(command, sudo=False, shell=True, pty=False, user=None):
    """
    Execute remote shell command, either "normally" or via ``sudo``.

    Used to drive `~fabric.operations.run` and `~fabric.operations.sudo`.
    """


def _run_command(command, shell=True, pty=False, sudo=False, user=None):
    """
    Underpinnings of `run` and `sudo`. See their docstrings for more info.
    """
    # Set up new var so original argument can be displayed verbatim later.
    given_command = command
    # Handle context manager modifications, and shell wrapping
    wrapped_command = _shell_wrap(
        _prefix_commands(_prefix_env_vars(command)),
        shell,
        _sudo_prefix(user) if sudo else None
    )
    which = 'sudo' if sudo else 'run'
    if output.debug:
        print("[%s] %s: %s" % (env.host_string, which, wrapped_command))
    elif output.running:
        print("[%s] %s: %s" % (env.host_string, which, given_command))
    channel = connections[env.host_string]._transport.open_session()
    # Create pty if necessary (using Paramiko default options, which as of
    # 1.7.4 is vt100 $TERM @ 80x24 characters)
    if pty or env.always_use_pty:
        channel.get_pty()
    channel.exec_command(wrapped_command)
    capture_stdout = []
    capture_stderr = []

    out_thread = output_thread("[%s] out" % env.host_string, channel,
        capture=capture_stdout)
    err_thread = output_thread("[%s] err" % env.host_string, channel,
        stderr=True, capture=capture_stderr)
    
    # Close when done
    status = channel.recv_exit_status()
    
    # Wait for threads to exit so we aren't left with stale threads
    out_thread.join()
    err_thread.join()

    # Close channel
    channel.close()

    # Assemble output string
    out = _AttributeString("".join(capture_stdout).strip())
    err = _AttributeString("".join(capture_stderr).strip())

    # Error handling
    out.failed = False
    if status != 0:
        out.failed = True
        msg = "%s() encountered an error (return code %s) while executing '%s'" % (which, status, command)
        _handle_failure(message=msg)

    # Attach return code to output string so users who have set things to warn
    # only, can inspect the error code.
    out.return_code = status

    # Convenience mirror of .failed
    out.succeeded = not out.failed

    # Attach stderr for anyone interested in that.
    out.stderr = err

    return out


@needs_host
def run(command, shell=True, pty=False):
    """
    Run a shell command on a remote host.

    If ``shell`` is True (the default), `run` will execute the given command
    string via a shell interpreter, the value of which may be controlled by
    setting ``env.shell`` (defaulting to something similar to ``/bin/bash -l -c
    "<command>"``.) Any double-quote (``"``) or dollar-sign (``$``) characters
    in ``command`` will be automatically escaped when ``shell`` is True.

    `run` will return the result of the remote program's stdout as a single
    (likely multiline) string. This string will exhibit ``failed`` and
    ``succeeded`` boolean attributes specifying whether the command failed or
    succeeded, and will also include the return code as the ``return_code``
    attribute.

    Standard error will also be attached, as a string, to this return value as
    the ``stderr`` attribute.

    You may pass ``pty=True`` to force allocation of a pseudo tty on
    the remote end. This is not normally required, but some programs may
    complain (or, even more rarely, refuse to run) if a tty is not present.

    Examples::
    
        run("ls /var/www/")
        run("ls /home/myuser", shell=False)
        output = run('ls /var/www/site1')
    
    .. versionchanged:: 1.0
        Added the ``succeeded`` attribute.
    .. versionchanged:: 1.0
        Added the ``stderr`` attribute.
    """
    return _run_command(command, shell, pty)


@needs_host
def sudo(command, shell=True, pty=False, user=None):
    """
    Run a shell command on a remote host, with superuser privileges.

    `sudo` is identical in every way to `run`, except that it will always wrap
    the given ``command`` in a call to the ``sudo`` program to provide
    superuser privileges.

    `sudo` accepts an additional ``user`` argument, which is passed to ``sudo``
    and allows you to run as some user other than root.  On most systems, the
    ``sudo`` program can take a string username or an integer userid (uid);
    ``user`` may likewise be a string or an int.

    Examples::
    
        sudo("~/install_script.py")
        sudo("mkdir /var/www/new_docroot", user="www-data")
        sudo("ls /home/jdoe", user=1001)
        result = sudo("ls /tmp/")
    
    """
    return _run_command(command, shell, pty, sudo=True, user=user) 


def local(command, capture=True):
    """
    Run a command on the local system.

    `local` is simply a convenience wrapper around the use of the builtin
    Python ``subprocess`` module with ``shell=True`` activated. If you need to
    do anything special, consider using the ``subprocess`` module directly.

    `local` will, by default, capture and return the contents of the command's
    stdout as a string, and will not print anything to the user. As with `run`
    and `sudo`, this return value exhibits the ``return_code``, ``stderr``,
    ``failed`` and ``succeeded`` attributes. See `run` for details.
    
    .. note::
        `local`'s capturing behavior differs from the default behavior of `run`
        and `sudo` due to the different mechanisms involved: it is difficult to
        simultaneously capture and print local commands, so we have to choose
        one or the other. We hope to address this in later releases.

    If you need full interactivity with the command being run (and are willing
    to accept the loss of captured stdout) you may specify ``capture=False`` so
    that the subprocess' stdout and stderr pipes are connected to your terminal
    instead of captured by Fabric.

    When ``capture`` is False, global output controls (``output.stdout`` and
    ``output.stderr`` will be used to determine what is printed and what is
    discarded.

    .. versionchanged:: 1.0
        Added the ``succeeded`` attribute.
    .. versionchanged:: 1.0
        Now honors the `~fabric.context_managers.cd` context manager.
    .. versionchanged:: 1.0
        Added the ``stderr`` attribute.
    """
    given_command = command
    # Apply cd(), path() etc
    wrapped_command = _prefix_commands(_prefix_env_vars(command))
    if output.debug:
        print("[localhost] local: %s" % (wrapped_command))
    elif output.running:
        print("[localhost] local: " + given_command)
    # By default, capture both stdout and stderr
    PIPE = subprocess.PIPE
    out_stream = PIPE
    err_stream = PIPE
    # Tie in to global output controls as best we can; our capture argument
    # takes precedence over the output settings.
    if not capture:
        if output.stdout:
            out_stream = None
        if output.stderr:
            err_stream = None
    p = subprocess.Popen([wrapped_command], shell=True, stdout=out_stream,
            stderr=err_stream)
    (stdout, stderr) = p.communicate()
    # Handle error condition (deal with stdout being None, too)
    out = _AttributeString(stdout.strip() if stdout else "")
    err = _AttributeString(stderr.strip() if stderr else "")
    out.failed = False
    out.return_code = p.returncode
    out.stderr = err
    if p.returncode != 0:
        out.failed = True
        msg = "local() encountered an error (return code %s) while executing '%s'" % (p.returncode, command)
        _handle_failure(message=msg)
    out.succeeded = not out.failed
    # If we were capturing, this will be a string; otherwise it will be None.
    return out


def reboot(wait):
    """
    Reboot the remote system, disconnect, and wait for ``wait`` seconds.

    After calling this operation, further execution of `run` or `sudo` will
    result in a normal reconnection to the server, including any password
    prompts.
<<<<<<< HEAD
=======

    .. versionadded:: 0.9.2
>>>>>>> 88146a1e
    """
    sudo('reboot')
    client = connections[env.host_string]
    client.close()
    del connections[env.host_string]
    if output.running:
        puts("Waiting for reboot: ", flush=True, end='')
        per_tick = 5
        for second in range(int(wait / per_tick)):
            puts(".", show_prefix=False, flush=True, end='')
            time.sleep(per_tick)
        puts("done.\n", show_prefix=False, flush=True)<|MERGE_RESOLUTION|>--- conflicted
+++ resolved
@@ -672,11 +672,8 @@
     After calling this operation, further execution of `run` or `sudo` will
     result in a normal reconnection to the server, including any password
     prompts.
-<<<<<<< HEAD
-=======
 
     .. versionadded:: 0.9.2
->>>>>>> 88146a1e
     """
     sudo('reboot')
     client = connections[env.host_string]
