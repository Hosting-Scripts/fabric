"""
Internal shared-state variables such as config settings and host lists.
"""

import os
import sys
from optparse import make_option

from fabric.network import HostConnectionCache
from fabric.version import get_version


#
# Win32 flag
#

# Impacts a handful of platform specific behaviors. Note that Cygwin's Python
# is actually close enough to "real" UNIXes that it doesn't need (or want!) to
# use PyWin32 -- so we only test for literal Win32 setups (vanilla Python,
# ActiveState etc) here.
win32 = (sys.platform == 'win32')


#
# Environment dictionary - support structures
#

class _AttributeDict(dict):
    """
    Dictionary subclass enabling attribute lookup/assignment of keys/values.

    For example::

        >>> m = _AttributeDict({'foo': 'bar'})
        >>> m.foo
        'bar'
        >>> m.foo = 'not bar'
        >>> m['foo']
        'not bar'

    ``_AttributeDict`` objects also provide ``.first()`` which acts like
    ``.get()`` but accepts multiple keys as arguments, and returns the value of
    the first hit, e.g.::

        >>> m = _AttributeDict({'foo': 'bar', 'biz': 'baz'})
        >>> m.first('wrong', 'incorrect', 'foo', 'biz')
        'bar'

    """
    def __getattr__(self, key):
        try:
            return self[key]
        except KeyError:
            # to conform with __getattr__ spec
            raise AttributeError(key)

    def __setattr__(self, key, value):
        self[key] = value

    def first(self, *names):
        for name in names:
            value = self.get(name)
            if value:
                return value


# By default, if the user (including code using Fabric as a library) doesn't
# set the username, we obtain the currently running username and use that.
def _get_system_username():
    """
    Obtain name of current system user, which will be default connection user.
    """
    if not win32:
        import pwd
        return pwd.getpwuid(os.getuid())[0]
    else:
        import win32api
        import win32security
        import win32profile
        return win32api.GetUserName()


def _rc_path():
    """
    Return platform-specific default file path for $HOME/.fabricrc.
    """
    rc_file = '.fabricrc'
    if not win32:
        return os.path.expanduser("~/" + rc_file)
    else:
        from win32com.shell.shell import SHGetSpecialFolderPath
        from win32com.shell.shellcon import CSIDL_PROFILE
        return "%s/%s" % (
            SHGetSpecialFolderPath(0, CSIDL_PROFILE),
            rc_file
        )


# Options/settings which exist both as environment keys and which can be set on
# the command line, are defined here. When used via `fab` they will be added to
# the optparse parser, and either way they are added to `env` below (i.e.  the
# 'dest' value becomes the environment key and the value, the env value).
#
# Keep in mind that optparse changes hyphens to underscores when automatically
# deriving the `dest` name, e.g. `--reject-unknown-hosts` becomes
# `reject_unknown_hosts`.
#
# Furthermore, *always* specify some sort of default to avoid ending up with
# optparse.NO_DEFAULT (currently a two-tuple)! In general, None is a better
# default than ''.
#
# User-facing documentation for these are kept in docs/env.rst.
env_options = [

    make_option('-r', '--reject-unknown-hosts',
        action='store_true',
        default=False,
        help="reject unknown hosts"
    ),

    make_option('-D', '--disable-known-hosts',
        action='store_true',
        default=False,
        help="do not load user known_hosts file"
    ),

    make_option('-u', '--user',
        default=_get_system_username(),
        help="username to use when connecting to remote hosts"
    ),

    make_option('-p', '--password',
        default=None,
        help="password for use with authentication and/or sudo"
    ),

    make_option('-H', '--hosts',
        default=[],
        help="comma-separated list of hosts to operate on"
    ),

    make_option('-R', '--roles',
        default=[],
        help="comma-separated list of roles to operate on"
    ),

<<<<<<< HEAD
    make_option('-i',
=======
    make_option('-x', '--exclude-hosts',
        default=[],
        help="comma-separated list of hosts to exclude"
    ),

    make_option('-i', 
>>>>>>> b825a444
        action='append',
        dest='key_filename',
        default=None,
        help="path to SSH private key file. May be repeated."
    ),

    # Use -a here to mirror ssh(1) options.
    make_option('-a', '--no_agent',
        action='store_true',
        default=False,
        help="don't use the running SSH agent"
    ),

    # No matching option for ssh(1) so just picked something appropriate.
    make_option('-k', '--no-keys',
        action='store_true',
        default=False,
        help="don't load private key files from ~/.ssh/"
    ),

    make_option('-f', '--fabfile',
        default='fabfile',
        help="Python module file to import, e.g. '../other.py'"
    ),

    make_option('-w', '--warn-only',
        action='store_true',
        default=False,
        help="warn, instead of abort, when commands fail"
    ),

    make_option('-s', '--shell',
        default='/bin/bash -l -c',
        help="specify a new shell, defaults to '/bin/bash -l -c'"
    ),

    make_option('-c', '--config',
        dest='rcfile',
        default=_rc_path(),
        help="specify location of config file to use"
    ),

    # Verbosity controls, analogous to context_managers.(hide|show)
    make_option('--hide',
        metavar='LEVELS',
        help="comma-separated list of output levels to hide"
    ),
    make_option('--show',
        metavar='LEVELS',
        help="comma-separated list of output levels to show"
    ),

    # Global PTY flag for run/sudo
    make_option('--no-pty',
        dest='always_use_pty',
        action='store_false',
        default=True,
        help="do not use pseudo-terminal in run/sudo"
    )

]


#
# Environment dictionary - actual dictionary object
#


# Global environment dict. Currently a catchall for everything: config settings
# such as global deep/broad mode, host lists, username etc.
# Most default values are specified in `env_options` above, in the interests of
# preserving DRY: anything in here is generally not settable via the command
# line.
env = _AttributeDict({
    'again_prompt': 'Sorry, try again.',
    'all_hosts': [],
    'combine_stderr': True,
    'command': None,
    'command_prefixes': [],
    'cwd': '',  # Must be empty string, not None, for concatenation purposes
    'echo_stdin': True,
    'host': None,
    'host_string': None,
    'lcwd': '',  # Must be empty string, not None, for concatenation purposes
    'local_user': _get_system_username(),
    'output_prefix': True,
    'passwords': {},
    'path': '',
    'path_behavior': 'append',
    'port': None,
    'real_fabfile': None,
    'roles': [],
    'roledefs': {},
    # -S so sudo accepts passwd via stdin, -p with our known-value prompt for
    # later detection (thus %s -- gets filled with env.sudo_prompt at runtime)
    'sudo_prefix': "sudo -S -p '%s' ",
    'sudo_prompt': 'sudo password:',
    'use_shell': True,
    'user': None,
    'version': get_version('short')
})

# Add in option defaults
for option in env_options:
    env[option.dest] = option.default

#
# Command dictionary
#

# Keys are the command/function names, values are the callables themselves.
# This is filled in when main() runs.
commands = {}


#
# Host connection dict/cache
#

connections = HostConnectionCache()


def default_channel():
    """
    Return a channel object based on ``env.host_string``.
    """
    return connections[env.host_string].get_transport().open_session()


#
# Output controls
#

class _AliasDict(_AttributeDict):
    """
    `_AttributeDict` subclass that allows for "aliasing" of keys to other keys.

    Upon creation, takes an ``aliases`` mapping, which should map alias names
    to lists of key names. Aliases do not store their own value, but instead
    set (override) all mapped keys' values. For example, in the following
    `_AliasDict`, calling ``mydict['foo'] = True`` will set the values of
    ``mydict['bar']``, ``mydict['biz']`` and ``mydict['baz']`` all to True::

        mydict = _AliasDict(
            {'biz': True, 'baz': False},
            aliases={'foo': ['bar', 'biz', 'baz']}
        )

    Because it is possible for the aliased values to be in a heterogenous
    state, reading aliases is not supported -- only writing to them is allowed.
    This also means they will not show up in e.g. ``dict.keys()``.

    ..note::

        Aliases are recursive, so you may refer to an alias within the key list
        of another alias. Naturally, this means that you can end up with
        infinite loops if you're not careful.

    `_AliasDict` provides a special function, `expand_aliases`, which will take
    a list of keys as an argument and will return that list of keys with any
    aliases expanded. This function will **not** dedupe, so any aliases which
    overlap will result in duplicate keys in the resulting list.
    """
    def __init__(self, arg=None, aliases=None):
        init = super(_AliasDict, self).__init__
        if arg is not None:
            init(arg)
        else:
            init()
        # Can't use super() here because of _AttributeDict's setattr override
        dict.__setattr__(self, 'aliases', aliases)

    def __setitem__(self, key, value):
        if key in self.aliases:
            for aliased in self.aliases[key]:
                self[aliased] = value
        else:
            return super(_AliasDict, self).__setitem__(key, value)

    def expand_aliases(self, keys):
        ret = []
        for key in keys:
            if key in self.aliases:
                ret.extend(self.expand_aliases(self.aliases[key]))
            else:
                ret.append(key)
        return ret


# Keys are "levels" or "groups" of output, values are always boolean,
# determining whether output falling into the given group is printed or not
# printed.
#
# By default, everything except 'debug' is printed, as this is what the average
# user, and new users, are most likely to expect.
#
# See docs/usage.rst for details on what these levels mean.
output = _AliasDict({
    'status': True,
    'aborts': True,
    'warnings': True,
    'running': True,
    'stdout': True,
    'stderr': True,
    'debug': False,
    'user': True
}, aliases={
    'everything': ['warnings', 'running', 'user', 'output'],
    'output': ['stdout', 'stderr']
})


#
# I/O loop sleep parameter (in seconds)
#

io_sleep = 0.01<|MERGE_RESOLUTION|>--- conflicted
+++ resolved
@@ -144,16 +144,12 @@
         help="comma-separated list of roles to operate on"
     ),
 
-<<<<<<< HEAD
-    make_option('-i',
-=======
     make_option('-x', '--exclude-hosts',
         default=[],
         help="comma-separated list of hosts to exclude"
     ),
 
     make_option('-i', 
->>>>>>> b825a444
         action='append',
         dest='key_filename',
         default=None,
