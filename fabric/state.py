--- conflicted
+++ resolved
@@ -149,13 +149,8 @@
     ),
 
     make_option('-f', '--fabfile',
-<<<<<<< HEAD
-        default='fabfile',
-        help="name of or path to a fabfile module or package, e.g. 'path/to/fabfile.py' or 'myfab'"
-=======
         default='fabfile.py',
         help="Python module file to import, e.g. '../other.py'"
->>>>>>> 1dedc0c5
     ),
 
     make_option('-w', '--warn-only',
