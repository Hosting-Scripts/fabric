--- conflicted
+++ resolved
@@ -358,11 +358,7 @@
     Return a channel object based on ``env.host_string``.
     """
     chan = connections[env.host_string].get_transport().open_session()
-<<<<<<< HEAD
     chan.settimeout(0.1)
-=======
-    chan.settimeout(env.command_timeout)
->>>>>>> 8cf313b9
     chan.input_enabled = True
     return chan
 
