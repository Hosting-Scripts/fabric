--- conflicted
+++ resolved
@@ -31,13 +31,9 @@
 Erich Heine
 Travis Swicegood
 Paul Smith
-<<<<<<< HEAD
 Alex Koshelev
 Stephen Goss
 James Murty
 Thomas Ballinger
 Rick Harding
-=======
-Rick Harding
-Kirill Pinchuk
->>>>>>> a0e57ddb
+Kirill Pinchuk