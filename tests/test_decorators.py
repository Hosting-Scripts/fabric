from __future__ import with_statement

import random

from nose.tools import eq_, ok_, assert_true, assert_false, assert_equal
import fudge
from fudge import Fake, with_fakes, patched_context

from fabric import decorators, tasks
from fabric.state import env
import fabric  # for patching fabric.state.xxx
from fabric.tasks import _parallel_tasks, requires_parallel, execute
from fabric.context_managers import lcd, settings, hide


#
# Support
#

def fake_function(*args, **kwargs):
    """
    Returns a ``fudge.Fake`` exhibiting function-like attributes.

    Passes in all args/kwargs to the ``fudge.Fake`` constructor. However, if
    ``callable`` or ``expect_call`` kwargs are not given, ``callable`` will be
    set to True by default.
    """
    # Must define __name__ to be compatible with function wrapping mechanisms
    # like @wraps().
    if 'callable' not in kwargs and 'expect_call' not in kwargs:
        kwargs['callable'] = True
    return Fake(*args, **kwargs).has_attr(__name__='fake')


#
# @task
#

def test_task_returns_an_instance_of_wrappedfunctask_object():
    def foo():
        pass
    task = decorators.task(foo)
    ok_(isinstance(task, tasks.Task))


def test_task_will_invoke_provided_class():
    def foo():
        pass
    fake = Fake()
    fake.expects("__init__").with_args(foo)
    fudge.clear_calls()
    fudge.clear_expectations()

    foo = decorators.task(foo, task_class=fake)

    fudge.verify()


def test_task_passes_args_to_the_task_class():
    random_vars = ("some text", random.randint(100, 200))

    def foo():
        pass

    fake = Fake()
    fake.expects("__init__").with_args(foo, *random_vars)
    fudge.clear_calls()
    fudge.clear_expectations()

    foo = decorators.task(foo, task_class=fake, *random_vars)
    fudge.verify()


def test_passes_kwargs_to_the_task_class():
    random_vars = {
        "msg": "some text",
        "number": random.randint(100, 200),
    }

    def foo():
        pass

    fake = Fake()
    fake.expects("__init__").with_args(foo, **random_vars)
    fudge.clear_calls()
    fudge.clear_expectations()

    foo = decorators.task(foo, task_class=fake, **random_vars)
    fudge.verify()


def test_integration_tests_for_invoked_decorator_with_no_args():
    @decorators.task()
    def foo():
        return random.randint(100, 200)

    ok_(foo() > 99)


def test_integration_tests_for_decorator():
    r = random.randint(100, 200)

    @decorators.task(task_class=tasks.Task)
    def foo():
        return r

    eq_(r, foo())


def test_original_non_invoked_style_task():
    r = random.randint(100, 200)

    @decorators.task
    def foo():
        return r

    eq_(r, foo())


#
# @runs_once
#

@with_fakes
def test_runs_once_runs_only_once():
    """
    @runs_once prevents decorated func from running >1 time
    """
    func = fake_function(expect_call=True).times_called(1)
    task = decorators.runs_once(func)
    for i in range(2):
        task()


def test_runs_once_returns_same_value_each_run():
    """
    @runs_once memoizes return value of decorated func
    """
    return_value = "foo"
    task = decorators.runs_once(fake_function().returns(return_value))
    for i in range(2):
        eq_(task(), return_value)


@decorators.runs_once
def single_run():
    pass


def test_runs_once():
    assert_false(hasattr(single_run, 'return_value'))
    single_run()
    assert_true(hasattr(single_run, 'return_value'))
    assert_equal(None, single_run())


#
# @serial / @parallel
#

@decorators.serial
def serial():
    pass


@decorators.serial
@decorators.parallel
def serial2():
    pass


@decorators.parallel
@decorators.serial
def serial3():
    pass


@decorators.parallel
def parallel():
    pass


@decorators.parallel(pool_size=20)
def parallel2():
    pass


fake_tasks = {
    'serial': serial,
    'serial2': serial2,
    'serial3': serial3,
    'parallel': parallel,
    'parallel2': parallel2,
}


def parallel_task_helper(actual_tasks, expected):
    commands_to_run = map(lambda x: [x], actual_tasks)
    with patched_context(fabric.state, 'commands', fake_tasks):
        eq_(_parallel_tasks(commands_to_run), expected)


def test_parallel_tasks():
    for desc, task_names, expected in (
        ("One @serial-decorated task == no parallelism",
            ['serial'], False),
        ("One @parallel-decorated task == parallelism",
            ['parallel'], True),
        ("One @parallel-decorated and one @serial-decorated task == paralellism",
            ['parallel', 'serial'], True),
        ("Tasks decorated with both @serial and @parallel count as @parallel",
            ['serial2', 'serial3'], True)
    ):
        parallel_task_helper.description = desc
        yield parallel_task_helper, task_names, expected
        del parallel_task_helper.description


def test_parallel_wins_vs_serial():
    """
    @parallel takes precedence over @serial when both are used on one task
    """
    ok_(requires_parallel(serial2))
    ok_(requires_parallel(serial3))


def test_global_parallel_honors_runs_once():
    """
    fab -P (or env.parallel) should honor @runs_once
    """
    @decorators.runs_once
    def mytask():
<<<<<<< HEAD
        from fabric.state import env
        return env.host_string
=======
        print("yolo") # 'Carpe diem' for stupid people!
>>>>>>> 7c9425f7
    with settings(hide('everything'), parallel=True):
        results = execute(mytask, hosts=['localhost', '127.0.0.1'])
    eq_(results['localhost'], results['127.0.0.1'])


#
# @roles
#

@decorators.roles('test')
def use_roles():
    pass


def test_roles():
    assert_true(hasattr(use_roles, 'roles'))
    assert_equal(use_roles.roles, ['test'])


#
# @hosts
#

@decorators.hosts('test')
def use_hosts():
    pass


def test_hosts():
    assert_true(hasattr(use_hosts, 'hosts'))
    assert_equal(use_hosts.hosts, ['test'])


#
# @with_settings
#

def test_with_settings_passes_env_vars_into_decorated_function():
    env.value = True
    random_return = random.randint(1000, 2000)

    def some_task():
        return env.value

    decorated_task = decorators.with_settings(value=random_return)(some_task)
    ok_(some_task(), msg="sanity check")
    eq_(random_return, decorated_task())


def test_with_settings_with_other_context_managers():
    """
    with_settings() should take other context managers, and use them with other
    overrided key/value pairs.
    """
    env.testval1 = "outer 1"
    prev_lcwd = env.lcwd

    def some_task():
        eq_(env.testval1, "inner 1")
        ok_(env.lcwd.endswith("here"))  # Should be the side-effect of adding cd to settings

    decorated_task = decorators.with_settings(
        lcd("here"),
        testval1="inner 1"
    )(some_task)
    decorated_task()

    ok_(env.testval1, "outer 1")
    eq_(env.lcwd, prev_lcwd)<|MERGE_RESOLUTION|>--- conflicted
+++ resolved
@@ -1,6 +1,7 @@
 from __future__ import with_statement
 
 import random
+import sys
 
 from nose.tools import eq_, ok_, assert_true, assert_false, assert_equal
 import fudge
@@ -8,9 +9,11 @@
 
 from fabric import decorators, tasks
 from fabric.state import env
-import fabric  # for patching fabric.state.xxx
+import fabric # for patching fabric.state.xxx
 from fabric.tasks import _parallel_tasks, requires_parallel, execute
 from fabric.context_managers import lcd, settings, hide
+
+from utils import mock_streams
 
 
 #
@@ -32,6 +35,7 @@
     return Fake(*args, **kwargs).has_attr(__name__='fake')
 
 
+
 #
 # @task
 #
@@ -40,12 +44,11 @@
     def foo():
         pass
     task = decorators.task(foo)
-    ok_(isinstance(task, tasks.Task))
+    ok_(isinstance(task, tasks.WrappedCallableTask))
 
 
 def test_task_will_invoke_provided_class():
-    def foo():
-        pass
+    def foo(): pass
     fake = Fake()
     fake.expects("__init__").with_args(foo)
     fudge.clear_calls()
@@ -58,9 +61,7 @@
 
 def test_task_passes_args_to_the_task_class():
     random_vars = ("some text", random.randint(100, 200))
-
-    def foo():
-        pass
+    def foo(): pass
 
     fake = Fake()
     fake.expects("__init__").with_args(foo, *random_vars)
@@ -76,9 +77,7 @@
         "msg": "some text",
         "number": random.randint(100, 200),
     }
-
-    def foo():
-        pass
+    def foo(): pass
 
     fake = Fake()
     fake.expects("__init__").with_args(foo, **random_vars)
@@ -90,17 +89,17 @@
 
 
 def test_integration_tests_for_invoked_decorator_with_no_args():
+    r = random.randint(100, 200)
     @decorators.task()
     def foo():
-        return random.randint(100, 200)
-
-    ok_(foo() > 99)
+        return r
+
+    eq_(r, foo())
 
 
 def test_integration_tests_for_decorator():
     r = random.randint(100, 200)
-
-    @decorators.task(task_class=tasks.Task)
+    @decorators.task(task_class=tasks.WrappedCallableTask)
     def foo():
         return r
 
@@ -109,12 +108,12 @@
 
 def test_original_non_invoked_style_task():
     r = random.randint(100, 200)
-
     @decorators.task
     def foo():
         return r
 
     eq_(r, foo())
+
 
 
 #
@@ -145,7 +144,6 @@
 @decorators.runs_once
 def single_run():
     pass
-
 
 def test_runs_once():
     assert_false(hasattr(single_run, 'return_value'))
@@ -154,36 +152,33 @@
     assert_equal(None, single_run())
 
 
+
 #
 # @serial / @parallel
 #
+
 
 @decorators.serial
 def serial():
     pass
-
 
 @decorators.serial
 @decorators.parallel
 def serial2():
     pass
 
-
 @decorators.parallel
 @decorators.serial
 def serial3():
     pass
 
-
 @decorators.parallel
 def parallel():
     pass
 
-
 @decorators.parallel(pool_size=20)
 def parallel2():
     pass
-
 
 fake_tasks = {
     'serial': serial,
@@ -193,12 +188,10 @@
     'parallel2': parallel2,
 }
 
-
 def parallel_task_helper(actual_tasks, expected):
     commands_to_run = map(lambda x: [x], actual_tasks)
     with patched_context(fabric.state, 'commands', fake_tasks):
         eq_(_parallel_tasks(commands_to_run), expected)
-
 
 def test_parallel_tasks():
     for desc, task_names, expected in (
@@ -215,7 +208,6 @@
         yield parallel_task_helper, task_names, expected
         del parallel_task_helper.description
 
-
 def test_parallel_wins_vs_serial():
     """
     @parallel takes precedence over @serial when both are used on one task
@@ -223,22 +215,19 @@
     ok_(requires_parallel(serial2))
     ok_(requires_parallel(serial3))
 
-
+@mock_streams('stdout')
 def test_global_parallel_honors_runs_once():
     """
     fab -P (or env.parallel) should honor @runs_once
     """
     @decorators.runs_once
     def mytask():
-<<<<<<< HEAD
-        from fabric.state import env
-        return env.host_string
-=======
         print("yolo") # 'Carpe diem' for stupid people!
->>>>>>> 7c9425f7
     with settings(hide('everything'), parallel=True):
-        results = execute(mytask, hosts=['localhost', '127.0.0.1'])
-    eq_(results['localhost'], results['127.0.0.1'])
+        execute(mytask, hosts=['localhost', '127.0.0.1'])
+    result = sys.stdout.getvalue()
+    eq_(result, "yolo\n")
+    assert result != "yolo\nyolo\n"
 
 
 #
@@ -248,13 +237,13 @@
 @decorators.roles('test')
 def use_roles():
     pass
-
 
 def test_roles():
     assert_true(hasattr(use_roles, 'roles'))
     assert_equal(use_roles.roles, ['test'])
 
 
+
 #
 # @hosts
 #
@@ -262,13 +251,13 @@
 @decorators.hosts('test')
 def use_hosts():
     pass
-
 
 def test_hosts():
     assert_true(hasattr(use_hosts, 'hosts'))
     assert_equal(use_hosts.hosts, ['test'])
 
 
+
 #
 # @with_settings
 #
@@ -276,15 +265,12 @@
 def test_with_settings_passes_env_vars_into_decorated_function():
     env.value = True
     random_return = random.randint(1000, 2000)
-
     def some_task():
         return env.value
-
     decorated_task = decorators.with_settings(value=random_return)(some_task)
     ok_(some_task(), msg="sanity check")
     eq_(random_return, decorated_task())
 
-
 def test_with_settings_with_other_context_managers():
     """
     with_settings() should take other context managers, and use them with other
@@ -295,7 +281,7 @@
 
     def some_task():
         eq_(env.testval1, "inner 1")
-        ok_(env.lcwd.endswith("here"))  # Should be the side-effect of adding cd to settings
+        ok_(env.lcwd.endswith("here")) # Should be the side-effect of adding cd to settings
 
     decorated_task = decorators.with_settings(
         lcd("here"),
