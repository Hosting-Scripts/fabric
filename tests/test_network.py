--- conflicted
+++ resolved
@@ -1,17 +1,10 @@
 from __future__ import with_statement
 
+from datetime import datetime
+import copy
+import getpass
 import sys
 
-<<<<<<< HEAD
-import ssh
-from nose.tools import ok_
-from fudge import (Fake, patch_object, patched_context, with_fakes)
-
-from fabric.context_managers import settings, hide, show
-from fabric.network import (HostConnectionCache, join_host_strings, normalize,
-                            denormalize, key_filenames)
-#import fabric.network  # So I can call patch_object correctly. Sigh.
-=======
 from nose.tools import with_setup, ok_, raises
 from fudge import (Fake, clear_calls, clear_expectations, patch_object, verify,
     with_patched_object, patched_context, with_fakes)
@@ -21,15 +14,15 @@
     denormalize, key_filenames, ssh)
 from fabric.io import output_loop
 import fabric.network  # So I can call patch_object correctly. Sigh.
->>>>>>> 7c9425f7
 from fabric.state import env, output, _get_system_username
 from fabric.operations import run, sudo, prompt
+from fabric.exceptions import NetworkError
 from fabric.tasks import execute
 from fabric import utils # for patching
 
 from utils import *
-from server import (server, RESPONSES, PASSWORDS, CLIENT_PRIVKEY, USER,
-                    CLIENT_PRIVKEY_PASSPHRASE)
+from server import (server, PORT, RESPONSES, PASSWORDS, CLIENT_PRIVKEY, USER,
+    CLIENT_PRIVKEY_PASSPHRASE)
 
 
 #
@@ -193,7 +186,7 @@
         fake = Fake('connect', callable=True)
         with patched_context('fabric.network', 'connect', fake):
             for host_string in ('hostname', 'user@hostname',
-                                'user@hostname:222'):
+                'user@hostname:222'):
                 # Prime
                 hcc[host_string]
                 # Test
@@ -203,6 +196,7 @@
                 # Test
                 ok_(host_string not in hcc)
 
+
     #
     # Connection loop flow
     #
@@ -219,6 +213,7 @@
             cache = HostConnectionCache()
             cache[env.host_string]
 
+
     @aborts
     def test_aborts_on_prompt_with_abort_on_prompt(self):
         """
@@ -226,6 +221,7 @@
         """
         env.abort_on_prompts = True
         prompt("This will abort")
+
 
     @server()
     @aborts
@@ -239,6 +235,7 @@
             cache = HostConnectionCache()
             cache[env.host_string]
 
+
     @mock_streams('stdout')
     @server()
     def test_does_not_abort_with_password_and_host_with_abort_on_prompt(self):
@@ -249,6 +246,7 @@
         env.password = PASSWORDS[env.user]
         # env.host_string is automatically filled in when using server()
         run("ls /simple")
+
 
     @mock_streams('stdout')
     @server()
@@ -532,7 +530,6 @@
 def subtask():
     run("This should never execute")
 
-
 class TestConnections(FabricTest):
     @aborts
     def test_should_abort_when_cannot_connect(self):
