from __future__ import with_statement

from datetime import datetime
import copy
import getpass
import sys

import ssh
from nose.tools import with_setup, ok_, raises
from fudge import (Fake, clear_calls, clear_expectations, patch_object, verify,
    with_patched_object, patched_context, with_fakes)

from fabric.context_managers import settings, hide, show
from fabric.network import (HostConnectionCache, join_host_strings, normalize,
    denormalize, key_filenames)
from fabric.io import output_loop
import fabric.network  # So I can call patch_object correctly. Sigh.
from fabric.state import env, output, _get_system_username
from fabric.operations import run, sudo, prompt
from fabric.exceptions import NetworkError
from fabric.tasks import execute

from utils import *
from server import (server, PORT, RESPONSES, PASSWORDS, CLIENT_PRIVKEY, USER,
    CLIENT_PRIVKEY_PASSPHRASE)


#
# Subroutines, e.g. host string normalization
#


class TestNetwork(FabricTest):
    def test_host_string_normalization(self):
        username = _get_system_username()
        for description, input, output_ in (
            ("Sanity check: equal strings remain equal",
                'localhost', 'localhost'),
            ("Empty username is same as get_system_username",
                'localhost', username + '@localhost'),
            ("Empty port is same as port 22",
                'localhost', 'localhost:22'),
            ("Both username and port tested at once, for kicks",
                'localhost', username + '@localhost:22'),
        ):
            eq_.description = "Host-string normalization: %s" % description
            yield eq_, normalize(input), normalize(output_)
            del eq_.description

    def test_normalization_without_port(self):
        """
        normalize() and join_host_strings() omit port if omit_port given
        """
        eq_(
            join_host_strings(*normalize('user@localhost', omit_port=True)),
            'user@localhost'
        )

    def test_nonword_character_in_username(self):
        """
        normalize() will accept non-word characters in the username part
        """
        eq_(
            normalize('user-with-hyphens@someserver.org')[0],
            'user-with-hyphens'
        )

    def test_at_symbol_in_username(self):
        """
        normalize() should allow '@' in usernames (i.e. last '@' is split char)
        """
        parts = normalize('user@example.com@www.example.com')
        eq_(parts[0], 'user@example.com')
        eq_(parts[1], 'www.example.com')

    def test_normalization_of_empty_input(self):
        empties = ('', '', '')
        for description, input in (
            ("empty string", ''),
            ("None", None)
        ):
            template = "normalize() returns empty strings for %s input"
            eq_.description = template % description
            yield eq_, normalize(input), empties
            del eq_.description

    def test_host_string_denormalization(self):
        username = _get_system_username()
        for description, string1, string2 in (
            ("Sanity check: equal strings remain equal",
                'localhost', 'localhost'),
            ("Empty username is same as get_system_username",
                'localhost:22', username + '@localhost:22'),
            ("Empty port is same as port 22",
                'user@localhost', 'user@localhost:22'),
            ("Both username and port",
                'localhost', username + '@localhost:22'),
        ):
            eq_.description = "Host-string denormalization: %s" % description
            yield eq_, denormalize(string1), denormalize(string2)
            del eq_.description

    #
    # Connection caching
    #
    @staticmethod
    @with_fakes
    def check_connection_calls(host_strings, num_calls):
        # Clear Fudge call stack
        # Patch connect() with Fake obj set to expect num_calls calls
        patched_connect = patch_object('fabric.network', 'connect',
            Fake('connect', expect_call=True).times_called(num_calls)
        )
        try:
            # Make new cache object
            cache = HostConnectionCache()
            # Connect to all connection strings
            for host_string in host_strings:
                # Obtain connection from cache, potentially calling connect()
                cache[host_string]
        finally:
            # Restore connect()
            patched_connect.restore()

    def test_connection_caching(self):
        for description, host_strings, num_calls in (
            ("Two different host names, two connections",
                ('localhost', 'other-system'), 2),
            ("Same host twice, one connection",
                ('localhost', 'localhost'), 1),
            ("Same host twice, different ports, two connections",
                ('localhost:22', 'localhost:222'), 2),
            ("Same host twice, different users, two connections",
                ('user1@localhost', 'user2@localhost'), 2),
        ):
            TestNetwork.check_connection_calls.description = description
            yield TestNetwork.check_connection_calls, host_strings, num_calls

    def test_connection_cache_deletion(self):
        """
        HostConnectionCache should delete correctly w/ non-full keys
        """
        hcc = HostConnectionCache()
        fake = Fake('connect', callable=True)
        with patched_context('fabric.network', 'connect', fake):
            for host_string in ('hostname', 'user@hostname',
                'user@hostname:222'):
                # Prime
                hcc[host_string]
                # Test
                ok_(host_string in hcc)
                # Delete
                del hcc[host_string]
                # Test
                ok_(host_string not in hcc)


    #
    # Connection loop flow
    #
    @server()
    def test_saved_authentication_returns_client_object(self):
        cache = HostConnectionCache()
        assert isinstance(cache[env.host_string], ssh.SSHClient)

    @server()
    @with_fakes
    def test_prompts_for_password_without_good_authentication(self):
        env.password = None
        with password_response(PASSWORDS[env.user], times_called=1):
            cache = HostConnectionCache()
            cache[env.host_string]


    @aborts
    def test_aborts_on_prompt_with_abort_on_prompt(self):
        """
        abort_on_prompt=True should abort when prompt() is used
        """
        env.abort_on_prompts = True
        prompt("This will abort")


    @server()
    @aborts
    def test_aborts_on_password_prompt_with_abort_on_prompt(self):
        """
        abort_on_prompt=True should abort when password prompts occur
        """
        env.password = None
        env.abort_on_prompts = True
        with password_response(PASSWORDS[env.user], times_called=1):
            cache = HostConnectionCache()
            cache[env.host_string]


    @mock_streams('stdout')
    @server()
    def test_does_not_abort_with_password_and_host_with_abort_on_prompt(self):
        """
        abort_on_prompt=True should not abort if no prompts are needed
        """
        env.abort_on_prompts = True
        env.password = PASSWORDS[env.user]
        # env.host_string is automatically filled in when using server()
        run("ls /simple")


    @mock_streams('stdout')
    @server()
    def test_trailing_newline_line_drop(self):
        """
        Trailing newlines shouldn't cause last line to be dropped.
        """
        # Multiline output with trailing newline
        cmd = "ls /"
        output_string = RESPONSES[cmd]
        # TODO: fix below lines, duplicates inner workings of tested code
        prefix = "[%s] out: " % env.host_string
        expected = prefix + ('\n' + prefix).join(output_string.split('\n'))
        # Create, tie off thread
        with settings(show('everything'), hide('running')):
            result = run(cmd)
            # Test equivalence of expected, received output
            eq_(expected, sys.stdout.getvalue())
            # Also test that the captured value matches, too.
            eq_(output_string, result)

    @server()
    def test_sudo_prompt_kills_capturing(self):
        """
        Sudo prompts shouldn't screw up output capturing
        """
        cmd = "ls /simple"
        with hide('everything'):
            eq_(sudo(cmd), RESPONSES[cmd])

    @server()
    def test_password_memory_on_user_switch(self):
        """
        Switching users mid-session should not screw up password memory
        """
        def _to_user(user):
            return join_host_strings(user, env.host, env.port)

        user1 = 'root'
        user2 = USER
        with settings(hide('everything'), password=None):
            # Connect as user1 (thus populating both the fallback and
            # user-specific caches)
            with settings(
                password_response(PASSWORDS[user1]),
                host_string=_to_user(user1)
            ):
                run("ls /simple")
            # Connect as user2: * First cxn attempt will use fallback cache,
            # which contains user1's password, and thus fail * Second cxn
            # attempt will prompt user, and succeed due to mocked p4p * but
            # will NOT overwrite fallback cache
            with settings(
                password_response(PASSWORDS[user2]),
                host_string=_to_user(user2)
            ):
                # Just to trigger connection
                run("ls /simple")
            # * Sudo call should use cached user2 password, NOT fallback cache,
            # and thus succeed. (I.e. p_f_p should NOT be called here.)
            with settings(
                password_response('whatever', times_called=0),
                host_string=_to_user(user2)
            ):
                sudo("ls /simple")

    @mock_streams('stderr')
    @server()
    def test_password_prompt_displays_host_string(self):
        """
        Password prompt lines should include the user/host in question
        """
        env.password = None
        env.no_agent = env.no_keys = True
        output.everything = False
        with password_response(PASSWORDS[env.user], silent=False):
            run("ls /simple")
        regex = r'^\[%s\] Login password for \'%s\': ' % (env.host_string, env.user)
        assert_contains(regex, sys.stderr.getvalue())

    @mock_streams('stderr')
    @server(pubkeys=True)
    def test_passphrase_prompt_displays_host_string(self):
        """
        Passphrase prompt lines should include the user/host in question
        """
        env.password = None
        env.no_agent = env.no_keys = True
        env.key_filename = CLIENT_PRIVKEY
        output.everything = False
        with password_response(CLIENT_PRIVKEY_PASSPHRASE, silent=False):
            run("ls /simple")
        regex = r'^\[%s\] Login password for \'%s\': ' % (env.host_string, env.user)
        assert_contains(regex, sys.stderr.getvalue())

    def test_sudo_prompt_display_passthrough(self):
        """
        Sudo prompt should display (via passthrough) when stdout/stderr shown
        """
        TestNetwork._prompt_display(True)

    def test_sudo_prompt_display_directly(self):
        """
        Sudo prompt should display (manually) when stdout/stderr hidden
        """
        TestNetwork._prompt_display(False)

    @staticmethod
    @mock_streams('both')
    @server(pubkeys=True, responses={'oneliner': 'result'})
    def _prompt_display(display_output):
        env.password = None
        env.no_agent = env.no_keys = True
        env.key_filename = CLIENT_PRIVKEY
        output.output = display_output
        with password_response(
            (CLIENT_PRIVKEY_PASSPHRASE, PASSWORDS[env.user]),
            silent=False
        ):
            sudo('oneliner')
        if display_output:
            expected = """
[%(prefix)s] sudo: oneliner
[%(prefix)s] Login password for '%(user)s': 
[%(prefix)s] out: sudo password:
[%(prefix)s] out: Sorry, try again.
[%(prefix)s] out: sudo password: 
[%(prefix)s] out: result
""" % {'prefix': env.host_string, 'user': env.user}
        else:
            # Note lack of first sudo prompt (as it's autoresponded to) and of
            # course the actual result output.
            expected = """
[%(prefix)s] sudo: oneliner
[%(prefix)s] Login password for '%(user)s': 
[%(prefix)s] out: Sorry, try again.
[%(prefix)s] out: sudo password: """ % {
    'prefix': env.host_string,
    'user': env.user
}
        eq_(expected[1:], sys.stdall.getvalue())

    @mock_streams('both')
    @server(
        pubkeys=True,
        responses={'oneliner': 'result', 'twoliner': 'result1\nresult2'}
    )
    def test_consecutive_sudos_should_not_have_blank_line(self):
        """
        Consecutive sudo() calls should not incur a blank line in-between
        """
        env.password = None
        env.no_agent = env.no_keys = True
        env.key_filename = CLIENT_PRIVKEY
        with password_response(
            (CLIENT_PRIVKEY_PASSPHRASE, PASSWORDS[USER]),
            silent=False
        ):
            sudo('oneliner')
            sudo('twoliner')
        expected = """
[%(prefix)s] sudo: oneliner
[%(prefix)s] Login password for '%(user)s': 
[%(prefix)s] out: sudo password:
[%(prefix)s] out: Sorry, try again.
[%(prefix)s] out: sudo password: 
[%(prefix)s] out: result
[%(prefix)s] sudo: twoliner
[%(prefix)s] out: sudo password:
[%(prefix)s] out: result1
[%(prefix)s] out: result2
""" % {'prefix': env.host_string, 'user': env.user}
        eq_(expected[1:], sys.stdall.getvalue())

    @mock_streams('both')
    @server(pubkeys=True, responses={'silent': '', 'normal': 'foo'})
    def test_silent_commands_should_not_have_blank_line(self):
        """
        Silent commands should not generate an extra trailing blank line

        After the move to interactive I/O, it was noticed that while run/sudo
        commands which had non-empty stdout worked normally (consecutive such
        commands were totally adjacent), those with no stdout (i.e. silent
        commands like ``test`` or ``mkdir``) resulted in spurious blank lines
        after the "run:" line. This looks quite ugly in real world scripts.
        """
        env.password = None
        env.no_agent = env.no_keys = True
        env.key_filename = CLIENT_PRIVKEY
        with password_response(CLIENT_PRIVKEY_PASSPHRASE, silent=False):
            run('normal')
            run('silent')
            run('normal')
            with hide('everything'):
                run('normal')
                run('silent')
        expected = """
[%(prefix)s] run: normal
[%(prefix)s] Login password for '%(user)s': 
[%(prefix)s] out: foo
[%(prefix)s] run: silent
[%(prefix)s] run: normal
[%(prefix)s] out: foo
""" % {'prefix': env.host_string, 'user': env.user}
        eq_(expected[1:], sys.stdall.getvalue())

    @mock_streams('both')
    @server(
        pubkeys=True,
        responses={'oneliner': 'result', 'twoliner': 'result1\nresult2'}
    )
    def test_io_should_print_prefix_if_ouput_prefix_is_true(self):
        """
        run/sudo should print [host_string] if env.output_prefix == True
        """
        env.password = None
        env.no_agent = env.no_keys = True
        env.key_filename = CLIENT_PRIVKEY
        with password_response(
            (CLIENT_PRIVKEY_PASSPHRASE, PASSWORDS[USER]),
            silent=False
        ):
            run('oneliner')
            run('twoliner')
        expected = """
[%(prefix)s] run: oneliner
[%(prefix)s] Login password for '%(user)s': 
[%(prefix)s] out: result
[%(prefix)s] run: twoliner
[%(prefix)s] out: result1
[%(prefix)s] out: result2
""" % {'prefix': env.host_string, 'user': env.user}
        eq_(expected[1:], sys.stdall.getvalue())

    @mock_streams('both')
    @server(
        pubkeys=True,
        responses={'oneliner': 'result', 'twoliner': 'result1\nresult2'}
    )
    def test_io_should_not_print_prefix_if_ouput_prefix_is_false(self):
        """
        run/sudo shouldn't print [host_string] if env.output_prefix == False
        """
        env.password = None
        env.no_agent = env.no_keys = True
        env.key_filename = CLIENT_PRIVKEY
        with password_response(
            (CLIENT_PRIVKEY_PASSPHRASE, PASSWORDS[USER]),
            silent=False
        ):
            with settings(output_prefix=False):
                run('oneliner')
                run('twoliner')
        expected = """
[%(prefix)s] run: oneliner
[%(prefix)s] Login password for '%(user)s': 
result
[%(prefix)s] run: twoliner
result1
result2
""" % {'prefix': env.host_string, 'user': env.user}
        eq_(expected[1:], sys.stdall.getvalue())


<<<<<<< HEAD
def subtask():
    run("This should never execute")

class TestConnections(FabricTest):
    @aborts
    def test_should_abort_when_cannot_connect(self):
        """
        By default, connecting to a nonexistent server should abort.
        """
        with hide('everything'):
            execute(subtask, hosts=['nope.nonexistent.com'])

    def test_should_warn_when_skip_bad_hosts_is_True(self):
        """
        env.skip_bad_hosts = True => execute() skips current host
        """
        with settings(hide('everything'), skip_bad_hosts=True):
            execute(subtask, hosts=['nope.nonexistent.com'])


class TestSSHConfig(FabricTest):
    def env_setup(self):
        super(TestSSHConfig, self).env_setup()
        env.use_ssh_config = True
        env.ssh_config_path = support("ssh_config")
        # Undo the changes FabricTest makes to env for server support
        env.user = env.local_user
        env.port = env.default_port

    def test_global_user_with_default_env(self):
        """
        Global User should override default env.user
        """
        eq_(normalize("localhost")[0], "satan")

    def test_global_user_with_nondefault_env(self):
        """
        Global User should NOT override nondefault env.user
        """
        with settings(user="foo"):
            eq_(normalize("localhost")[0], "foo")

    def test_specific_user_with_default_env(self):
        """
        Host-specific User should override default env.user
        """
        eq_(normalize("myhost")[0], "neighbor")

    def test_user_vs_host_string_value(self):
        """
        SSH-config derived user should NOT override host-string user value
        """
        eq_(normalize("myuser@localhost")[0], "myuser")
        eq_(normalize("myuser@myhost")[0], "myuser")

    def test_global_port_with_default_env(self):
        """
        Global Port should override default env.port
        """
        eq_(normalize("localhost")[2], "666")

    def test_global_port_with_nondefault_env(self):
        """
        Global Port should NOT override nondefault env.port
        """
        with settings(port="777"):
            eq_(normalize("localhost")[2], "777")

    def test_specific_port_with_default_env(self):
        """
        Host-specific Port should override default env.port
        """
        eq_(normalize("myhost")[2], "664")

    def test_port_vs_host_string_value(self):
        """
        SSH-config derived port should NOT override host-string port value
        """
        eq_(normalize("localhost:123")[2], "123")
        eq_(normalize("myhost:123")[2], "123")

    def test_hostname_alias(self):
        """
        Hostname setting overrides host string's host value
        """
        eq_(normalize("localhost")[1], "localhost")
        eq_(normalize("myalias")[1], "otherhost")

    @aborts
    def test_aborts_with_bad_config_file_path(self):
        # use_ssh_config is already set in our env_setup()
        with settings(ssh_config_path="nope_bad_lol"):
            normalize('foo')

    @server()
    def test_real_connection(self):
        """
        Test-server connection using ssh_config values
        """
        with settings(
            hide('everything'),
            ssh_config_path=support("testserver_ssh_config"),
            host_string='testserver',
        ):
            ok_(run("ls /simple").succeeded)


class TestKeyFilenames(FabricTest):
    def test_empty_everything(self):
        """
        No env.key_filename and no ssh_config = empty list
        """
        with settings(use_ssh_config=False):
            with settings(key_filename=""):
                eq_(key_filenames(), [])
            with settings(key_filename=[]):
                eq_(key_filenames(), [])

    def test_just_env(self):
        """
        Valid env.key_filename and no ssh_config = just env
        """
        with settings(use_ssh_config=False):
            with settings(key_filename="mykey"):
                eq_(key_filenames(), ["mykey"])
            with settings(key_filename=["foo", "bar"]):
                eq_(key_filenames(), ["foo", "bar"])

    def test_just_ssh_config(self):
        """
        No env.key_filename + valid ssh_config = ssh value
        """
        with settings(use_ssh_config=True, ssh_config_path=support("ssh_config")):
            for val in ["", []]:
                with settings(key_filename=val):
                    eq_(key_filenames(), ["foobar.pub"])

    def test_both(self):
        """
        Both env.key_filename + valid ssh_config = both show up w/ env var first
        """
        with settings(use_ssh_config=True, ssh_config_path=support("ssh_config")):
            with settings(key_filename="bizbaz.pub"):
                eq_(key_filenames(), ["bizbaz.pub", "foobar.pub"])
            with settings(key_filename=["bizbaz.pub", "whatever.pub"]):
                expected = ["bizbaz.pub", "whatever.pub", "foobar.pub"]
                eq_(key_filenames(), expected)

    def test_specific_host(self):
        """
        SSH lookup aspect should correctly select per-host value
        """
        with settings(
            use_ssh_config=True,
            ssh_config_path=support("ssh_config"),
            host_string="myhost"
        ):
            eq_(key_filenames(), ["neighbor.pub"])
=======
    @server()
    def test_env_host_set_when_host_prompt_used(self):
        """
        Ensure env.host is set during host prompting
        """
        copied_host_string = str(env.host_string)
        fake = Fake('raw_input', callable=True).returns(copied_host_string)
        env.host_string = None
        env.host = None
        with settings(hide('everything'), patched_input(fake)):
            run("ls /")
        # Ensure it did set host_string back to old value
        eq_(env.host_string, copied_host_string)
        # Ensure env.host is correct
        eq_(env.host, normalize(copied_host_string)[1])
>>>>>>> 9e970dab
<|MERGE_RESOLUTION|>--- conflicted
+++ resolved
@@ -468,167 +468,6 @@
 """ % {'prefix': env.host_string, 'user': env.user}
         eq_(expected[1:], sys.stdall.getvalue())
 
-
-<<<<<<< HEAD
-def subtask():
-    run("This should never execute")
-
-class TestConnections(FabricTest):
-    @aborts
-    def test_should_abort_when_cannot_connect(self):
-        """
-        By default, connecting to a nonexistent server should abort.
-        """
-        with hide('everything'):
-            execute(subtask, hosts=['nope.nonexistent.com'])
-
-    def test_should_warn_when_skip_bad_hosts_is_True(self):
-        """
-        env.skip_bad_hosts = True => execute() skips current host
-        """
-        with settings(hide('everything'), skip_bad_hosts=True):
-            execute(subtask, hosts=['nope.nonexistent.com'])
-
-
-class TestSSHConfig(FabricTest):
-    def env_setup(self):
-        super(TestSSHConfig, self).env_setup()
-        env.use_ssh_config = True
-        env.ssh_config_path = support("ssh_config")
-        # Undo the changes FabricTest makes to env for server support
-        env.user = env.local_user
-        env.port = env.default_port
-
-    def test_global_user_with_default_env(self):
-        """
-        Global User should override default env.user
-        """
-        eq_(normalize("localhost")[0], "satan")
-
-    def test_global_user_with_nondefault_env(self):
-        """
-        Global User should NOT override nondefault env.user
-        """
-        with settings(user="foo"):
-            eq_(normalize("localhost")[0], "foo")
-
-    def test_specific_user_with_default_env(self):
-        """
-        Host-specific User should override default env.user
-        """
-        eq_(normalize("myhost")[0], "neighbor")
-
-    def test_user_vs_host_string_value(self):
-        """
-        SSH-config derived user should NOT override host-string user value
-        """
-        eq_(normalize("myuser@localhost")[0], "myuser")
-        eq_(normalize("myuser@myhost")[0], "myuser")
-
-    def test_global_port_with_default_env(self):
-        """
-        Global Port should override default env.port
-        """
-        eq_(normalize("localhost")[2], "666")
-
-    def test_global_port_with_nondefault_env(self):
-        """
-        Global Port should NOT override nondefault env.port
-        """
-        with settings(port="777"):
-            eq_(normalize("localhost")[2], "777")
-
-    def test_specific_port_with_default_env(self):
-        """
-        Host-specific Port should override default env.port
-        """
-        eq_(normalize("myhost")[2], "664")
-
-    def test_port_vs_host_string_value(self):
-        """
-        SSH-config derived port should NOT override host-string port value
-        """
-        eq_(normalize("localhost:123")[2], "123")
-        eq_(normalize("myhost:123")[2], "123")
-
-    def test_hostname_alias(self):
-        """
-        Hostname setting overrides host string's host value
-        """
-        eq_(normalize("localhost")[1], "localhost")
-        eq_(normalize("myalias")[1], "otherhost")
-
-    @aborts
-    def test_aborts_with_bad_config_file_path(self):
-        # use_ssh_config is already set in our env_setup()
-        with settings(ssh_config_path="nope_bad_lol"):
-            normalize('foo')
-
-    @server()
-    def test_real_connection(self):
-        """
-        Test-server connection using ssh_config values
-        """
-        with settings(
-            hide('everything'),
-            ssh_config_path=support("testserver_ssh_config"),
-            host_string='testserver',
-        ):
-            ok_(run("ls /simple").succeeded)
-
-
-class TestKeyFilenames(FabricTest):
-    def test_empty_everything(self):
-        """
-        No env.key_filename and no ssh_config = empty list
-        """
-        with settings(use_ssh_config=False):
-            with settings(key_filename=""):
-                eq_(key_filenames(), [])
-            with settings(key_filename=[]):
-                eq_(key_filenames(), [])
-
-    def test_just_env(self):
-        """
-        Valid env.key_filename and no ssh_config = just env
-        """
-        with settings(use_ssh_config=False):
-            with settings(key_filename="mykey"):
-                eq_(key_filenames(), ["mykey"])
-            with settings(key_filename=["foo", "bar"]):
-                eq_(key_filenames(), ["foo", "bar"])
-
-    def test_just_ssh_config(self):
-        """
-        No env.key_filename + valid ssh_config = ssh value
-        """
-        with settings(use_ssh_config=True, ssh_config_path=support("ssh_config")):
-            for val in ["", []]:
-                with settings(key_filename=val):
-                    eq_(key_filenames(), ["foobar.pub"])
-
-    def test_both(self):
-        """
-        Both env.key_filename + valid ssh_config = both show up w/ env var first
-        """
-        with settings(use_ssh_config=True, ssh_config_path=support("ssh_config")):
-            with settings(key_filename="bizbaz.pub"):
-                eq_(key_filenames(), ["bizbaz.pub", "foobar.pub"])
-            with settings(key_filename=["bizbaz.pub", "whatever.pub"]):
-                expected = ["bizbaz.pub", "whatever.pub", "foobar.pub"]
-                eq_(key_filenames(), expected)
-
-    def test_specific_host(self):
-        """
-        SSH lookup aspect should correctly select per-host value
-        """
-        with settings(
-            use_ssh_config=True,
-            ssh_config_path=support("ssh_config"),
-            host_string="myhost"
-        ):
-            eq_(key_filenames(), ["neighbor.pub"])
-=======
     @server()
     def test_env_host_set_when_host_prompt_used(self):
         """
@@ -644,4 +483,163 @@
         eq_(env.host_string, copied_host_string)
         # Ensure env.host is correct
         eq_(env.host, normalize(copied_host_string)[1])
->>>>>>> 9e970dab
+
+
+def subtask():
+    run("This should never execute")
+
+class TestConnections(FabricTest):
+    @aborts
+    def test_should_abort_when_cannot_connect(self):
+        """
+        By default, connecting to a nonexistent server should abort.
+        """
+        with hide('everything'):
+            execute(subtask, hosts=['nope.nonexistent.com'])
+
+    def test_should_warn_when_skip_bad_hosts_is_True(self):
+        """
+        env.skip_bad_hosts = True => execute() skips current host
+        """
+        with settings(hide('everything'), skip_bad_hosts=True):
+            execute(subtask, hosts=['nope.nonexistent.com'])
+
+
+class TestSSHConfig(FabricTest):
+    def env_setup(self):
+        super(TestSSHConfig, self).env_setup()
+        env.use_ssh_config = True
+        env.ssh_config_path = support("ssh_config")
+        # Undo the changes FabricTest makes to env for server support
+        env.user = env.local_user
+        env.port = env.default_port
+
+    def test_global_user_with_default_env(self):
+        """
+        Global User should override default env.user
+        """
+        eq_(normalize("localhost")[0], "satan")
+
+    def test_global_user_with_nondefault_env(self):
+        """
+        Global User should NOT override nondefault env.user
+        """
+        with settings(user="foo"):
+            eq_(normalize("localhost")[0], "foo")
+
+    def test_specific_user_with_default_env(self):
+        """
+        Host-specific User should override default env.user
+        """
+        eq_(normalize("myhost")[0], "neighbor")
+
+    def test_user_vs_host_string_value(self):
+        """
+        SSH-config derived user should NOT override host-string user value
+        """
+        eq_(normalize("myuser@localhost")[0], "myuser")
+        eq_(normalize("myuser@myhost")[0], "myuser")
+
+    def test_global_port_with_default_env(self):
+        """
+        Global Port should override default env.port
+        """
+        eq_(normalize("localhost")[2], "666")
+
+    def test_global_port_with_nondefault_env(self):
+        """
+        Global Port should NOT override nondefault env.port
+        """
+        with settings(port="777"):
+            eq_(normalize("localhost")[2], "777")
+
+    def test_specific_port_with_default_env(self):
+        """
+        Host-specific Port should override default env.port
+        """
+        eq_(normalize("myhost")[2], "664")
+
+    def test_port_vs_host_string_value(self):
+        """
+        SSH-config derived port should NOT override host-string port value
+        """
+        eq_(normalize("localhost:123")[2], "123")
+        eq_(normalize("myhost:123")[2], "123")
+
+    def test_hostname_alias(self):
+        """
+        Hostname setting overrides host string's host value
+        """
+        eq_(normalize("localhost")[1], "localhost")
+        eq_(normalize("myalias")[1], "otherhost")
+
+    @aborts
+    def test_aborts_with_bad_config_file_path(self):
+        # use_ssh_config is already set in our env_setup()
+        with settings(ssh_config_path="nope_bad_lol"):
+            normalize('foo')
+
+    @server()
+    def test_real_connection(self):
+        """
+        Test-server connection using ssh_config values
+        """
+        with settings(
+            hide('everything'),
+            ssh_config_path=support("testserver_ssh_config"),
+            host_string='testserver',
+        ):
+            ok_(run("ls /simple").succeeded)
+
+
+class TestKeyFilenames(FabricTest):
+    def test_empty_everything(self):
+        """
+        No env.key_filename and no ssh_config = empty list
+        """
+        with settings(use_ssh_config=False):
+            with settings(key_filename=""):
+                eq_(key_filenames(), [])
+            with settings(key_filename=[]):
+                eq_(key_filenames(), [])
+
+    def test_just_env(self):
+        """
+        Valid env.key_filename and no ssh_config = just env
+        """
+        with settings(use_ssh_config=False):
+            with settings(key_filename="mykey"):
+                eq_(key_filenames(), ["mykey"])
+            with settings(key_filename=["foo", "bar"]):
+                eq_(key_filenames(), ["foo", "bar"])
+
+    def test_just_ssh_config(self):
+        """
+        No env.key_filename + valid ssh_config = ssh value
+        """
+        with settings(use_ssh_config=True, ssh_config_path=support("ssh_config")):
+            for val in ["", []]:
+                with settings(key_filename=val):
+                    eq_(key_filenames(), ["foobar.pub"])
+
+    def test_both(self):
+        """
+        Both env.key_filename + valid ssh_config = both show up w/ env var first
+        """
+        with settings(use_ssh_config=True, ssh_config_path=support("ssh_config")):
+            with settings(key_filename="bizbaz.pub"):
+                eq_(key_filenames(), ["bizbaz.pub", "foobar.pub"])
+            with settings(key_filename=["bizbaz.pub", "whatever.pub"]):
+                expected = ["bizbaz.pub", "whatever.pub", "foobar.pub"]
+                eq_(key_filenames(), expected)
+
+    def test_specific_host(self):
+        """
+        SSH lookup aspect should correctly select per-host value
+        """
+        with settings(
+            use_ssh_config=True,
+            ssh_config_path=support("ssh_config"),
+            host_string="myhost"
+        ):
+            eq_(key_filenames(), ["neighbor.pub"])